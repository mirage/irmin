--- conflicted
+++ resolved
@@ -59,8 +59,6 @@
       | Inode_v0_stable -> "Inode_v0_stable"
       | Inode_v1_root -> "Inode_v1_root"
       | Inode_v1_nonroot -> "Inode_v1_nonroot")
-<<<<<<< HEAD
-=======
 
   let length_header_exn : t -> length_header =
     let some_varint = Some `Varint in
@@ -70,7 +68,6 @@
     | Contents ->
         Fmt.failwith
           "Can't determine length header for user-defined codec Contents"
->>>>>>> 6ec3ef4e
 
   let t = Irmin.Type.map ~pp Irmin.Type.char of_magic_exn to_magic
 end
@@ -91,13 +88,9 @@
 
 module Of_contents (Conf : sig
   val contents_length_header : length_header
-<<<<<<< HEAD
 end)
-(Hash : Irmin.Hash.S) (Key : sig
-  type t
-=======
->>>>>>> 6ec3ef4e
-end)
+(Hash : Irmin.Hash.S)
+(Key : T)
 (Data : Irmin.Type.S) =
 struct
   module Hash = Irmin.Hash.Typed (Hash) (Data)
@@ -118,13 +111,8 @@
   let encode_value = Irmin.Type.(unstage (encode_bin value))
   let decode_value = Irmin.Type.(unstage (decode_bin value))
 
-<<<<<<< HEAD
-  let encode_bin ~dict:_ ~offset_of_key:_ hash v =
-    encode_value { kind; hash; v }
-=======
   let encode_bin ~dict:_ ~offset_of_key:_ hash v f =
     encode_value { kind; hash; v } f
->>>>>>> 6ec3ef4e
 
   let decode_bin ~dict:_ ~key_of_offset:_ ~key_of_hash:_ s off =
     let t = decode_value s off in
@@ -136,88 +124,12 @@
 
 module Of_commit
     (Hash : Irmin.Hash.S)
-<<<<<<< HEAD
-    (Key : T)
-=======
     (Key : Irmin.Key.S with type hash = Hash.t)
->>>>>>> 6ec3ef4e
     (Commit : Irmin.Commit.Generic_key.S
                 with type node_key = Key.t
                  and type commit_key = Key.t) =
 struct
   module Hash = Irmin.Hash.Typed (Hash) (Commit)
-<<<<<<< HEAD
-
-  type t = Commit.t [@@deriving irmin]
-  type key = Key.t
-  type hash = Hash.t [@@deriving irmin ~encode_bin ~decode_bin]
-
-  let hash = Hash.hash
-  let kind _ = Kind.Commit_v1
-
-  (* A commit implementation that uses integer offsets *)
-  module Value_direct = struct
-    type t = {
-      node_offset : int63;
-      parent_offsets : int63 list;
-      info : Commit.Info.t;
-    }
-    [@@deriving irmin ~encode_bin ~to_bin_string ~decode_bin]
-  end
-
-  module Entry = struct
-    type t = (hash, Commit.t) value [@@deriving irmin ~decode_bin]
-  end
-
-  module Entry_direct = struct
-    type t = (hash, int * Value_direct.t) value
-    [@@deriving irmin ~encode_bin ~decode_bin]
-  end
-
-  let length_header =
-    let some_varint = Some `Varint in
-    `Sometimes
-      (function
-      (* TODO: avoid duplicating this *)
-      | Kind.Inode_v0_unstable -> None
-      | Inode_v0_stable -> None
-      | Inode_v1_root -> some_varint
-      | Inode_v1_nonroot -> some_varint
-      | Commit_v0 -> None
-      | Commit_v1 -> some_varint
-      | Contents -> assert false)
-
-  let encode_bin ~dict:_ ~offset_of_key hash v f =
-    let offset_of_key k =
-      match offset_of_key k with
-      | None -> assert false (* TODO: justify *)
-      | Some k -> k
-    in
-    let v =
-      let info = Commit.info v in
-      let node_offset = offset_of_key (Commit.node v) in
-      let parent_offsets = List.map offset_of_key (Commit.parents v) in
-      { Value_direct.node_offset; parent_offsets; info }
-    in
-    let encoded_commit = Value_direct.to_bin_string v in
-    let length_header = String.length encoded_commit in
-    Entry_direct.encode_bin { hash; kind = Commit_v1; v = (length_header, v) } f
-
-  let decode_bin ~dict:_ ~key_of_offset ~key_of_hash:_ s off =
-    match Kind.of_magic_exn s.[!off + Hash.hash_size] with
-    | Commit_v0 -> (Entry.decode_bin s off).v
-    | Commit_v1 ->
-        let { v = _len, commit; _ } = Entry_direct.decode_bin s off in
-        let info = commit.info in
-        let node = key_of_offset commit.node_offset in
-        let parents = List.map key_of_offset commit.parent_offsets in
-        Commit.v ~info ~node ~parents
-    | _ -> assert false
-
-  let decode_bin_length =
-    let of_v0_entry = get_dynamic_sizer_exn Entry.t in
-    let of_v1_entry = get_dynamic_sizer_exn Entry_direct.t in
-=======
 
   type t = Commit.t [@@deriving irmin]
   type key = Key.t
@@ -291,7 +203,6 @@
   let decode_bin_length =
     let of_v0_entry = get_dynamic_sizer_exn Entry.V0.t
     and of_v1_entry = get_dynamic_sizer_exn Entry.V1.t in
->>>>>>> 6ec3ef4e
     fun s off ->
       match Kind.of_magic_exn s.[off + Hash.hash_size] with
       | Commit_v0 -> of_v0_entry s off
