(*
 * Copyright (c) 2018-2021 Tarides <contact@tarides.com>
 *
 * Permission to use, copy, modify, and distribute this software for any
 * purpose with or without fee is hereby granted, provided that the above
 * copyright notice and this permission notice appear in all copies.
 *
 * THE SOFTWARE IS PROVIDED "AS IS" AND THE AUTHOR DISCLAIMS ALL WARRANTIES
 * WITH REGARD TO THIS SOFTWARE INCLUDING ALL IMPLIED WARRANTIES OF
 * MERCHANTABILITY AND FITNESS. IN NO EVENT SHALL THE AUTHOR BE LIABLE FOR
 * ANY SPECIAL, DIRECT, INDIRECT, OR CONSEQUENTIAL DAMAGES OR ANY DAMAGES
 * WHATSOEVER RESULTING FROM LOSS OF USE, DATA OR PROFITS, WHETHER IN AN
 * ACTION OF CONTRACT, NEGLIGENCE OR OTHER TORTIOUS ACTION, ARISING OUT OF
 * OR IN CONNECTION WITH THE USE OR PERFORMANCE OF THIS SOFTWARE.
 *)

include Ext
include Irmin_pack_intf

let config = Conf.init

exception RO_not_allowed = S.RO_not_allowed

<<<<<<< HEAD
module type S = S.S

=======
>>>>>>> 7ead9b7a
module Indexable = Indexable
module Atomic_write = Atomic_write
module Dict = Pack_dict
module Hash = Irmin.Hash.BLAKE2B
module Path = Irmin.Path.String_list
module Metadata = Irmin.Metadata.None
module Maker_ext = Ext.Maker
module Version = Version
module Index = Pack_index
module Conf = Conf

let migrate = Migrate.run

module Maker = Maker_ext
module V1 = Maker (Version.V1)
module V2 = Maker (Version.V2)

module KV (V : Version.S) (Config : Conf.S) = struct
  type endpoint = unit
  type hash = Irmin.Schema.default_hash

  include Pack_key.Store_spec
  module Maker = Maker (V) (Config)

  type metadata = Metadata.t

  module Make (C : Irmin.Contents.S) = Maker.Make (Irmin.Schema.KV (C))
end

module Stats = Stats
module Layout = Layout
module Checks = Checks
module Inode = Inode
module IO = IO
module Utils = Utils
module Pack_key = Pack_key
module Pack_value = Pack_value
module Pack_store = Pack_store<|MERGE_RESOLUTION|>--- conflicted
+++ resolved
@@ -21,11 +21,6 @@
 
 exception RO_not_allowed = S.RO_not_allowed
 
-<<<<<<< HEAD
-module type S = S.S
-
-=======
->>>>>>> 7ead9b7a
 module Indexable = Indexable
 module Atomic_write = Atomic_write
 module Dict = Pack_dict
