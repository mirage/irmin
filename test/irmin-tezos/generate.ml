(*
 * Copyright (c) 2018-2021 Tarides <contact@tarides.com>
 *
 * Permission to use, copy, modify, and distribute this software for any
 * purpose with or without fee is hereby granted, provided that the above
 * copyright notice and this permission notice appear in all copies.
 *
 * THE SOFTWARE IS PROVIDED "AS IS" AND THE AUTHOR DISCLAIMS ALL WARRANTIES
 * WITH REGARD TO THIS SOFTWARE INCLUDING ALL IMPLIED WARRANTIES OF
 * MERCHANTABILITY AND FITNESS. IN NO EVENT SHALL THE AUTHOR BE LIABLE FOR
 * ANY SPECIAL, DIRECT, INDIRECT, OR CONSEQUENTIAL DAMAGES OR ANY DAMAGES
 * WHATSOEVER RESULTING FROM LOSS OF USE, DATA OR PROFITS, WHETHER IN AN
 * ACTION OF CONTRACT, NEGLIGENCE OR OTHER TORTIOUS ACTION, ARISING OUT OF
 * OR IN CONNECTION WITH THE USE OR PERFORMANCE OF THIS SOFTWARE.
 *)

open Lwt.Syntax

let rm_dir data_dir =
  if Sys.file_exists data_dir then (
    let cmd = Printf.sprintf "rm -rf %s" data_dir in
    Fmt.epr "exec: %s\n%!" cmd;
    let _ = Sys.command cmd in
    ())

module Layered = struct
  let data_dir = "data/layered_pack_upper"

  module Schema = Irmin.Schema.KV (Irmin.Contents.String)

  module Store = struct
    open Irmin_pack_layered.Maker (Irmin_tezos.Conf)
    include Make (Schema)
  end

  let config root =
    let conf = Irmin_pack.config ~readonly:false ~fresh:true root in
    Irmin_pack_layered.config ~with_lower:true conf

  let info = Store.Info.empty

  let create_store () =
    rm_dir data_dir;
    let* repo = Store.Repo.v (config data_dir) in
    let* _t = Store.of_branch repo "master" in
    let tree = Store.Tree.singleton [ "a"; "b"; "c" ] "x1" in
    let* c = Store.Commit.v repo ~info ~parents:[] tree in
    let* () = Store.freeze ~max_lower:[ c ] ~max_upper:[] repo in
    let* () = Store.Backend_layer.wait_for_freeze repo in
    let* tree = Store.Tree.add tree [ "a"; "b"; "d" ] "x2" in
    let key = Store.Commit.key c in
    let* c3 = Store.Commit.v repo ~info ~parents:[ key ] tree in
    let* () = Store.Branch.set repo "master" c3 in
    Store.Repo.close repo
end

module Simple = struct
  let data_dir = "data/pack"

  module Conf = struct
    let entries = 2
    let stable_hash = 3
<<<<<<< HEAD
    let contents_length_header = `Varint
=======
    let contents_length_header = Some `Varint
>>>>>>> 7ead9b7a
  end

  module Schema = Irmin.Schema.KV (Irmin.Contents.String)

  module Store = struct
    open Irmin_pack.V2 (Conf)
    include Make (Schema)
  end

  let config root = Irmin_pack.config ~readonly:false ~fresh:true root
  let info = Store.Info.empty

  let create_store () =
    rm_dir data_dir;
    let* rw = Store.Repo.v (config data_dir) in
    let tree = Store.Tree.singleton [ "a"; "b1"; "c1"; "d1"; "e1" ] "x1" in
    let* tree = Store.Tree.add tree [ "a"; "b1"; "c1"; "d2"; "e2" ] "x2" in
    let* tree = Store.Tree.add tree [ "a"; "b1"; "c1"; "d3"; "e3" ] "x2" in
    let* tree = Store.Tree.add tree [ "a"; "b2"; "c2"; "e3" ] "x2" in
    let* c1 = Store.Commit.v rw ~parents:[] ~info tree in

    let* tree = Store.Tree.add tree [ "a"; "b3" ] "x3" in
    let* c2 = Store.Commit.v rw ~parents:[ Store.Commit.key c1 ] ~info tree in

    let* tree = Store.Tree.remove tree [ "a"; "b1"; "c1" ] in
    let* _ = Store.Commit.v rw ~parents:[ Store.Commit.key c2 ] ~info tree in

    Store.Repo.close rw
end

let generate () =
  (* XXX: the layered store is currently unsupported *)
  let _ = Layered.create_store in
  Simple.create_store ()

let () = Lwt_main.run (generate ())<|MERGE_RESOLUTION|>--- conflicted
+++ resolved
@@ -60,11 +60,7 @@
   module Conf = struct
     let entries = 2
     let stable_hash = 3
-<<<<<<< HEAD
-    let contents_length_header = `Varint
-=======
     let contents_length_header = Some `Varint
->>>>>>> 7ead9b7a
   end
 
   module Schema = Irmin.Schema.KV (Irmin.Contents.String)
