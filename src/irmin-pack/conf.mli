(*
 * Copyright (c) 2018-2021 Tarides <contact@tarides.com>
 *
 * Permission to use, copy, modify, and distribute this software for any
 * purpose with or without fee is hereby granted, provided that the above
 * copyright notice and this permission notice appear in all copies.
 *
 * THE SOFTWARE IS PROVIDED "AS IS" AND THE AUTHOR DISCLAIMS ALL WARRANTIES
 * WITH REGARD TO THIS SOFTWARE INCLUDING ALL IMPLIED WARRANTIES OF
 * MERCHANTABILITY AND FITNESS. IN NO EVENT SHALL THE AUTHOR BE LIABLE FOR
 * ANY SPECIAL, DIRECT, INDIRECT, OR CONSEQUENTIAL DAMAGES OR ANY DAMAGES
 * WHATSOEVER RESULTING FROM LOSS OF USE, DATA OR PROFITS, WHETHER IN AN
 * ACTION OF CONTRACT, NEGLIGENCE OR OTHER TORTIOUS ACTION, ARISING OUT OF
 * OR IN CONNECTION WITH THE USE OR PERFORMANCE OF THIS SOFTWARE.
 *)

type length_header = [ `Varint ] option

module type S = sig
  val entries : int
  val stable_hash : int

<<<<<<< HEAD
  val contents_length_header : [ `Varint | `None ]
  (** Describes the length header of the user's contents values when
      binary-encoded. Supported modes are:

      - [`Varint]: the length header is a LEB128-encoded integer at the very
        beginning of the encoded value.

      - [`None]: there is no length header, and values have unknown size. NOTE:
        when using [irmin-pack] in this mode, the selected indexing strategy
        {i must} index all contents values (as recovering contents values from
        the store will require referring to the index for their length
        information). *)
=======
  val contents_length_header : length_header
  (** Describes the length header of the user's contents values when
      binary-encoded. Supported modes are:

      - [Some `Varint]: the length header is a LEB128-encoded integer at the
        very beginning of the encoded value.

      - [None]: there is no length header, and values have unknown size. *)
>>>>>>> 7ead9b7a
end

val spec : Irmin.Backend.Conf.Spec.t

type merge_throttle = [ `Block_writes | `Overcommit_memory ] [@@deriving irmin]
type freeze_throttle = [ merge_throttle | `Cancel_existing ] [@@deriving irmin]

module Key : sig
  val fresh : bool Irmin.Backend.Conf.key
  val lru_size : int Irmin.Backend.Conf.key
  val index_log_size : int Irmin.Backend.Conf.key
  val readonly : bool Irmin.Backend.Conf.key
  val root : string Irmin.Backend.Conf.key
  val merge_throttle : merge_throttle Irmin.Backend.Conf.key
  val freeze_throttle : freeze_throttle Irmin.Backend.Conf.key
  val indexing_strategy : Pack_store.Indexing_strategy.t Irmin.Backend.Conf.key
end

val fresh : Irmin.Backend.Conf.t -> bool
val lru_size : Irmin.Backend.Conf.t -> int
val index_log_size : Irmin.Backend.Conf.t -> int
val readonly : Irmin.Backend.Conf.t -> bool
val merge_throttle : Irmin.Backend.Conf.t -> merge_throttle
val freeze_throttle : Irmin.Backend.Conf.t -> freeze_throttle
val root : Irmin.Backend.Conf.t -> string
val indexing_strategy : Irmin.Backend.Conf.t -> Pack_store.Indexing_strategy.t

val init :
  ?fresh:bool ->
  ?readonly:bool ->
  ?lru_size:int ->
  ?index_log_size:int ->
  ?merge_throttle:merge_throttle ->
  ?freeze_throttle:freeze_throttle ->
  ?indexing_strategy:Pack_store.Indexing_strategy.t ->
  string ->
  Irmin.config<|MERGE_RESOLUTION|>--- conflicted
+++ resolved
@@ -20,20 +20,6 @@
   val entries : int
   val stable_hash : int
 
-<<<<<<< HEAD
-  val contents_length_header : [ `Varint | `None ]
-  (** Describes the length header of the user's contents values when
-      binary-encoded. Supported modes are:
-
-      - [`Varint]: the length header is a LEB128-encoded integer at the very
-        beginning of the encoded value.
-
-      - [`None]: there is no length header, and values have unknown size. NOTE:
-        when using [irmin-pack] in this mode, the selected indexing strategy
-        {i must} index all contents values (as recovering contents values from
-        the store will require referring to the index for their length
-        information). *)
-=======
   val contents_length_header : length_header
   (** Describes the length header of the user's contents values when
       binary-encoded. Supported modes are:
@@ -41,8 +27,11 @@
       - [Some `Varint]: the length header is a LEB128-encoded integer at the
         very beginning of the encoded value.
 
-      - [None]: there is no length header, and values have unknown size. *)
->>>>>>> 7ead9b7a
+      - [`None]: there is no length header, and values have unknown size. NOTE:
+        when using [irmin-pack] in this mode, the selected indexing strategy
+        {i must} index all contents values (as recovering contents values from
+        the store will require referring to the index for their length
+        information). *)
 end
 
 val spec : Irmin.Backend.Conf.Spec.t
