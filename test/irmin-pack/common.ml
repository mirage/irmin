(*
 * Copyright (c) 2018-2021 Tarides <contact@tarides.com>
 *
 * Permission to use, copy, modify, and distribute this software for any
 * purpose with or without fee is hereby granted, provided that the above
 * copyright notice and this permission notice appear in all copies.
 *
 * THE SOFTWARE IS PROVIDED "AS IS" AND THE AUTHOR DISCLAIMS ALL WARRANTIES
 * WITH REGARD TO THIS SOFTWARE INCLUDING ALL IMPLIED WARRANTIES OF
 * MERCHANTABILITY AND FITNESS. IN NO EVENT SHALL THE AUTHOR BE LIABLE FOR
 * ANY SPECIAL, DIRECT, INDIRECT, OR CONSEQUENTIAL DAMAGES OR ANY DAMAGES
 * WHATSOEVER RESULTING FROM LOSS OF USE, DATA OR PROFITS, WHETHER IN AN
 * ACTION OF CONTRACT, NEGLIGENCE OR OTHER TORTIOUS ACTION, ARISING OUT OF
 * OR IN CONNECTION WITH THE USE OR PERFORMANCE OF THIS SOFTWARE.
 *)

open Irmin.Export_for_backends
module Int63 = Optint.Int63
module Dict = Irmin_pack.Dict.Make (Irmin_pack.Version.V2)

let get = function Some x -> x | None -> Alcotest.fail "None"
let sha1 x = Irmin.Hash.SHA1.hash (fun f -> f x)

let rm_dir root =
  if Sys.file_exists root then (
    let cmd = Printf.sprintf "rm -rf %s" root in
    [%logs.info "exec: %s\n%!" cmd];
    let _ = Sys.command cmd in
    ())

let index_log_size = Some 1_000

(* let () = Random.self_init () *)
let random_char () = char_of_int (Random.int 256)
let random_string n = String.init n (fun _i -> random_char ())
let random_letter () = char_of_int (Char.code 'a' + Random.int 26)
let random_letters n = String.init n (fun _i -> random_letter ())

module Conf = Irmin_tezos.Conf

module Schema = struct
  open Irmin
  module Metadata = Metadata.None

  module Contents = struct
    include Contents.String

    let pre_hash_v1 = Irmin.Type.(unstage (pre_hash_unboxed_primitives t))
    let t = Irmin.Type.like t ~pre_hash:pre_hash_v1
  end

  module Path = Path.String_list
  module Branch = Branch.String
  module Hash = Hash.SHA1
  module Node = Node.Generic_key.Make (Hash) (Path) (Metadata)
  module Commit = Commit.Generic_key.Make (Hash)
  module Info = Info.Default
end

module Contents = struct
  include Irmin.Contents.String

  let kind _ = Irmin_pack.Pack_value.Kind.Contents

  module H = Irmin.Hash.Typed (Irmin.Hash.SHA1) (Irmin.Contents.String)

  let hash t = H.hash t
  let encode_pair = Irmin.Type.(unstage (encode_bin (pair H.t t)))
  let decode_pair = Irmin.Type.(unstage (decode_bin (pair H.t t)))
<<<<<<< HEAD
  let encode_bin ~dict:_ ~offset_of_key:_ k x = encode_pair (k, x)
  let length_header = `Never
=======
  let length_header = `Sometimes (Fun.const (Some `Varint))
  let encode_bin ~dict:_ ~offset:_ x k = encode_pair (k, x)
>>>>>>> 7ead9b7a

  let decode_bin ~dict:_ ~key_of_offset:_ ~key_of_hash:_ x pos_ref =
    let _, v = decode_pair x pos_ref in
    v

  let decode_bin_length =
    match Irmin.Type.(Size.of_encoding (pair H.t t)) with
    | Dynamic f -> f
    | _ -> assert false
end

let contents_hash = Contents.H.hash

module I = Index
module Index = Irmin_pack.Index.Make (Schema.Hash)
module Key = Irmin_pack.Pack_key.Make (Schema.Hash)

module P =
  Irmin_pack.Pack_store.Maker (Irmin_pack.Version.V2) (Index) (Schema.Hash)

module Pack = P.Make (Contents)

module Branch =
  Irmin_pack.Atomic_write.Make_persistent
    (Irmin_pack.Version.V2)
    (Irmin.Branch.String)
    (struct
      include Schema.Hash

      (* XXX: provide an unsafe coercion function on hashes *)
      let null =
        let buf = String.make hash_size '\000' in
        match Irmin.Type.(unstage (of_bin_string t)) buf with
        | Ok x -> x
        | Error (`Msg _) -> assert false
    end)

module Make_context (Config : sig
  val root : string
end) =
struct
  let fresh_name =
    let c = ref 0 in
    fun object_type ->
      incr c;
      let name = Filename.concat Config.root ("pack_" ^ string_of_int !c) in
      [%logs.info "Constructing %s context object: %s" object_type name];
      name

  type d = { dict : Dict.t; clone : readonly:bool -> Dict.t }

  let get_dict () =
    let name = fresh_name "dict" in
    let dict = Dict.v ~fresh:true name in
    let clone ~readonly = Dict.v ~fresh:false ~readonly name in
    { dict; clone }

  type t = {
    index : Index.t;
    pack : read Pack.t;
    clone_pack : readonly:bool -> read Pack.t Lwt.t;
    clone_index_pack : readonly:bool -> (Index.t * read Pack.t) Lwt.t;
  }

  let log_size = 10_000_000

  let get_pack ?(lru_size = 0) () =
    let name = fresh_name "dict" in
    let f = ref (fun () -> ()) in
    let index =
      Index.v ~flush_callback:(fun () -> !f ()) ~log_size ~fresh:true name
    in
    let indexing_strategy = Irmin_pack.Pack_store.Indexing_strategy.always in
    let+ pack = Pack.v ~fresh:true ~lru_size ~index ~indexing_strategy name in
    (f := fun () -> Pack.flush ~index:false pack);
    let clone_pack ~readonly =
      Pack.v ~lru_size ~fresh:false ~readonly ~index ~indexing_strategy name
    in
    let clone_index_pack ~readonly =
      let index = Index.v ~log_size ~fresh:false ~readonly name in
      let+ pack =
        Pack.v ~lru_size ~fresh:false ~readonly ~index ~indexing_strategy name
      in
      (index, pack)
    in
    { index; pack; clone_pack; clone_index_pack }

  let close index pack =
    Index.close index;
    Pack.close pack
end

module Alcotest = struct
  include Alcotest

  let int63 = testable Int63.pp Int63.equal

  (** TODO: upstream this to Alcotest *)
  let check_raises_lwt msg exn (type a) (f : unit -> a Lwt.t) =
    Lwt.catch
      (fun x ->
        let* (_ : a) = f x in
        Alcotest.failf
          "Fail %s: expected function to raise %s, but it returned instead." msg
          (Printexc.to_string exn))
      (function
        | e when e = exn -> Lwt.return_unit
        | e ->
            Alcotest.failf
              "Fail %s: expected function to raise %s, but it raised %s \
               instead."
              msg (Printexc.to_string exn) (Printexc.to_string e))

  let testable_repr t =
    Alcotest.testable (Irmin.Type.pp t) Irmin.Type.(unstage (equal t))

  let check_repr ?pos t = Alcotest.check ?pos (testable_repr t)
end

module Filename = struct
  include Filename

  (** Extraction from OCaml for pre-4.10 compatibility *)

  let generic_quote quotequote s =
    let l = String.length s in
    let b = Buffer.create (l + 20) in
    Buffer.add_char b '\'';
    for i = 0 to l - 1 do
      if s.[i] = '\'' then Buffer.add_string b quotequote
      else Buffer.add_char b s.[i]
    done;
    Buffer.add_char b '\'';
    Buffer.contents b

  let quote_command =
    match Sys.os_type with
    | "Win32" ->
        let quote s =
          let l = String.length s in
          let b = Buffer.create (l + 20) in
          Buffer.add_char b '\"';
          let rec loop i =
            if i = l then Buffer.add_char b '\"'
            else
              match s.[i] with
              | '\"' -> loop_bs 0 i
              | '\\' -> loop_bs 0 i
              | c ->
                  Buffer.add_char b c;
                  loop (i + 1)
          and loop_bs n i =
            if i = l then (
              Buffer.add_char b '\"';
              add_bs n)
            else
              match s.[i] with
              | '\"' ->
                  add_bs ((2 * n) + 1);
                  Buffer.add_char b '\"';
                  loop (i + 1)
              | '\\' -> loop_bs (n + 1) (i + 1)
              | _ ->
                  add_bs n;
                  loop i
          and add_bs n =
            for _j = 1 to n do
              Buffer.add_char b '\\'
            done
          in
          loop 0;
          Buffer.contents b
        in
        let quote_cmd s =
          let b = Buffer.create (String.length s + 20) in
          String.iter
            (fun c ->
              match c with
              | '(' | ')' | '!' | '^' | '%' | '\"' | '<' | '>' | '&' | '|' ->
                  Buffer.add_char b '^';
                  Buffer.add_char b c
              | _ -> Buffer.add_char b c)
            s;
          Buffer.contents b
        in
        let quote_cmd_filename f =
          if String.contains f '\"' || String.contains f '%' then
            failwith ("Filename.quote_command: bad file name " ^ f)
          else if String.contains f ' ' then "\"" ^ f ^ "\""
          else f
        in
        fun cmd ?stdin ?stdout ?stderr args ->
          String.concat ""
            [
              "\"";
              quote_cmd_filename cmd;
              " ";
              quote_cmd (String.concat " " (List.map quote args));
              (match stdin with
              | None -> ""
              | Some f -> " <" ^ quote_cmd_filename f);
              (match stdout with
              | None -> ""
              | Some f -> " >" ^ quote_cmd_filename f);
              (match stderr with
              | None -> ""
              | Some f ->
                  if stderr = stdout then " 2>&1"
                  else " 2>" ^ quote_cmd_filename f);
              "\"";
            ]
    | _ -> (
        let quote = generic_quote "'\\''" in
        fun cmd ?stdin ?stdout ?stderr args ->
          String.concat " " (List.map quote (cmd :: args))
          ^ (match stdin with None -> "" | Some f -> " <" ^ quote f)
          ^ (match stdout with None -> "" | Some f -> " >" ^ quote f)
          ^
          match stderr with
          | None -> ""
          | Some f -> if stderr = stdout then " 2>&1" else " 2>" ^ quote f)
end<|MERGE_RESOLUTION|>--- conflicted
+++ resolved
@@ -67,13 +67,8 @@
   let hash t = H.hash t
   let encode_pair = Irmin.Type.(unstage (encode_bin (pair H.t t)))
   let decode_pair = Irmin.Type.(unstage (decode_bin (pair H.t t)))
-<<<<<<< HEAD
-  let encode_bin ~dict:_ ~offset_of_key:_ k x = encode_pair (k, x)
-  let length_header = `Never
-=======
   let length_header = `Sometimes (Fun.const (Some `Varint))
-  let encode_bin ~dict:_ ~offset:_ x k = encode_pair (k, x)
->>>>>>> 7ead9b7a
+  let encode_bin ~dict:_ ~offset_of_key:_ h x = encode_pair (h, x)
 
   let decode_bin ~dict:_ ~key_of_offset:_ ~key_of_hash:_ x pos_ref =
     let _, v = decode_pair x pos_ref in
