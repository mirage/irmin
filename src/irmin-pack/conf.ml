--- conflicted
+++ resolved
@@ -19,11 +19,7 @@
 module type S = sig
   val entries : int
   val stable_hash : int
-<<<<<<< HEAD
-  val contents_length_header : [ `Varint | `None ]
-=======
   val contents_length_header : length_header
->>>>>>> 7ead9b7a
 end
 
 module Default = struct
