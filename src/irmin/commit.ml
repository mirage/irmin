(*
 * Copyright (c) 2013-2021 Thomas Gazagnaire <thomas@gazagnaire.org>
 *
 * Permission to use, copy, modify, and distribute this software for any
 * purpose with or without fee is hereby granted, provided that the above
 * copyright notice and this permission notice appear in all copies.
 *
 * THE SOFTWARE IS PROVIDED "AS IS" AND THE AUTHOR DISCLAIMS ALL WARRANTIES
 * WITH REGARD TO THIS SOFTWARE INCLUDING ALL IMPLIED WARRANTIES OF
 * MERCHANTABILITY AND FITNESS. IN NO EVENT SHALL THE AUTHOR BE LIABLE FOR
 * ANY SPECIAL, DIRECT, INDIRECT, OR CONSEQUENTIAL DAMAGES OR ANY DAMAGES
 * WHATSOEVER RESULTING FROM LOSS OF USE, DATA OR PROFITS, WHETHER IN AN
 * ACTION OF CONTRACT, NEGLIGENCE OR OTHER TORTIOUS ACTION, ARISING OUT OF
 * OR IN CONNECTION WITH THE USE OR PERFORMANCE OF THIS SOFTWARE.
 *)

open! Import
include Commit_intf
open Merge.Infix

let src = Logs.Src.create "irmin.commit" ~doc:"Irmin commits"

module Log = (val Logs.src_log src : Logs.LOG)

module Maker_generic_key (I : Info.S) = struct
  module Info = I

  module Make
      (H : Type.S)
      (N : Key.S with type hash = H.t)
      (C : Key.S with type hash = H.t) =
  struct
    module Info = I

    type hash = H.t [@@deriving irmin ~compare]
    type node_key = N.t [@@deriving irmin ~compare]
    type commit_key = C.t [@@deriving irmin]

    type t = { node : node_key; parents : commit_key list; info : Info.t }
    [@@deriving irmin]

    let parents t = t.parents
    let node t = t.node
    let info t = t.info
    let compare_commit_key x y = compare_hash (C.to_hash x) (C.to_hash y)

    let v ~info ~node ~parents =
      let parents = List.fast_sort compare_commit_key parents in
      { node; parents; info }

    module Portable = struct
      module Info = I

      type commit = t

      type t = { node : hash; parents : hash list; info : Info.t }
      [@@deriving irmin]

      type commit_key = H.t [@@deriving irmin]
      type node_key = H.t [@@deriving irmin]
      type hash = H.t [@@deriving irmin]

      let parents t = t.parents
      let node t = t.node
      let info t = t.info

      let v ~info ~node ~parents =
        let parents = List.fast_sort compare_hash parents in
        { node; parents; info }

      let of_commit : commit -> t =
       fun { node; parents; info } ->
        let node = N.to_hash node in
        let parents = List.map C.to_hash parents in
        { node; parents; info }
    end
  end
end

module Maker (Info : Info.S) = struct
  include Maker_generic_key (Info)

  module Make (H : Type.S) = struct
    module Key = Key.Of_hash (H)
    include Make (H) (Key) (Key)
  end
end

module Store_generic_key
    (I : Info.S)
    (N : Node.Store)
    (S : Indexable.S)
    (H : Hash.S with type t = S.hash)
    (V : S_generic_key
           with type node_key = N.Key.t
            and type commit_key = S.Key.t
            and type t = S.value
            and module Info := I) =
struct
  module Node = N
  module Val = V
  module Key = S.Key
  module Hash = Hash.Typed (H) (V)
  module Info = I

  type 'a t = 'a N.t * 'a S.t
  type key = Key.t [@@deriving irmin ~equal]
  type value = S.value
  type hash = S.hash

  let add (_, t) = S.add t
  let unsafe_add (_, t) = S.unsafe_add t
  let mem (_, t) = S.mem t
  let index (_, t) = S.index t
  let find (_, t) = S.find t
  let clear (_, t) = S.clear t
  let batch (n, s) f = N.batch n (fun n -> S.batch s (fun s -> f (n, s)))

  let close (n, s) =
    let* () = N.close n in
    let+ () = S.close s in
    ()

  let merge_node (t, _) = Merge.f (N.merge t)
  let pp_key = Type.pp Key.t
  let err_not_found k = Fmt.kstr invalid_arg "Commit.get: %a not found" pp_key k

  let get (_, t) k =
    S.find t k >>= function None -> err_not_found k | Some v -> Lwt.return v

  let empty_if_none (n, _) = function
    | None -> N.add n (N.Val.empty ())
    | Some node -> Lwt.return node

  let equal_key = Type.(unstage (equal Key.t))
  let equal_opt_keys = Type.(unstage (equal (option Key.t)))

  let merge_commit info t ~old k1 k2 =
    [%log.debug "Commit.merge %a %a" pp_key k1 pp_key k2];
    let* v1 = get t k1 in
    let* v2 = get t k2 in
    if List.mem ~equal:equal_key k1 (Val.parents v2) then Merge.ok k2
    else if List.mem ~equal:equal_key k2 (Val.parents v1) then Merge.ok k1
    else
      (* If we get an error while looking the the lca, then we
         assume that there is no common ancestor. Maybe we want to
         expose this to the user in a more structured way. But maybe
         that's too much low-level details. *)
      let* old =
        old () >>= function
        | Error (`Conflict msg) ->
            [%log.debug "old: conflict %s" msg];
            Lwt.return_none
        | Ok o -> Lwt.return o
      in
      if equal_opt_keys old (Some k1) then Merge.ok k2
      else if equal_opt_keys old (Some k2) then Merge.ok k1
      else
        let old () =
          match old with
          | None -> Merge.ok None
          | Some old ->
              let* vold = get t old in
              Merge.ok (Some (Some (Val.node vold)))
        in
        merge_node t ~old (Some (Val.node v1)) (Some (Val.node v2))
        >>=* fun node ->
        let* node = empty_if_none t node in
        let parents = [ k1; k2 ] in
        let commit = Val.v ~node ~parents ~info:(info ()) in
        let* key = add t commit in
        Merge.ok key

  let merge t ~info = Merge.(option (v Key.t (merge_commit info t)))
end

module Generic_key = struct
  module type S = S_generic_key
  module type Maker = Maker_generic_key

  module Maker = Maker_generic_key
  module Store = Store_generic_key
  include Maker (Info.Default)
end

module Portable = struct
  module Of_commit (X : S) = struct
    include X

    let of_commit t = t
  end

  module type S = Portable
end

module Store
    (I : Info.S)
    (N : Node.Store)
    (S : Content_addressable.S with type key = N.key)
    (H : Hash.S with type t = S.key)
    (V : S with type hash = S.key and type t = S.value and module Info := I) =
struct
  include
    Store_generic_key (I) (N) (Indexable.Of_content_addressable (H) (S)) (H) (V)

  module Val = struct
    include Val

    type hash = H.t [@@deriving irmin]
  end
end

module History (S : Store) = struct
  type commit_key = S.Key.t [@@deriving irmin]
  type node_key = S.Val.node_key [@@deriving irmin]
  type v = S.Val.t [@@deriving irmin]
  type info = S.Info.t [@@deriving irmin]
  type 'a t = 'a S.t

  let merge t ~info =
    let f ~old c1 c2 =
      let somify = Merge.map_promise (fun x -> Some x) in
      let merge = S.merge t ~info in
      Merge.f merge ~old:(somify old) (Some c1) (Some c2) >>=* function
      | None -> Merge.conflict "History.merge"
      | Some x -> Merge.ok x
    in
    Merge.v S.Key.t f

  let v t ~node ~parents ~info =
    let commit = S.Val.v ~node ~parents ~info in
    let+ hash = S.add t commit in
    (hash, commit)

  let pp_key = Type.pp S.Key.t

  let parents t c =
    [%log.debug "parents %a" pp_key c];
    S.find t c >|= function None -> [] | Some c -> S.Val.parents c

  module U = struct
    type t = unit [@@deriving irmin]
  end

  module Graph = Object_graph.Make (U) (S.Node.Key) (S.Key) (U)

  let edges t =
    [%log.debug "edges"];
    [ `Node (S.Val.node t) ] @ List.map (fun k -> `Commit k) (S.Val.parents t)

  let closure t ~min ~max =
    [%log.debug "closure"];
    let pred = function
      | `Commit k -> ( S.find t k >|= function Some r -> edges r | None -> [])
      | _ -> Lwt.return_nil
    in
    let min = List.map (fun k -> `Commit k) min in
    let max = List.map (fun k -> `Commit k) max in
    let+ g = Graph.closure ~pred ~min ~max () in
    List.fold_left
      (fun acc -> function `Commit k -> k :: acc | _ -> acc)
      [] (Graph.vertex g)

  let ignore_lwt _ = Lwt.return_unit

  let iter t ~min ~max ?(commit = ignore_lwt) ?edge
      ?(skip = fun _ -> Lwt.return_false) ?(rev = true) () =
    let max = List.map (fun x -> `Commit x) max in
    let min = List.map (fun x -> `Commit x) min in
    let node = function `Commit x -> commit x | _ -> assert false in
    let skip = function `Commit x -> skip x | _ -> assert false in
    let pred = function
      | `Commit k -> parents t k >|= List.map (fun x -> `Commit x)
      | _ -> assert false
    in
    let edge =
      Option.map
        (fun edge n pred ->
          match (n, pred) with
          | `Commit src, `Commit dst -> edge src dst
          | _ -> assert false)
        edge
    in
    Graph.iter ~pred ~min ~max ~node ?edge ~skip ~rev ()

  module K = struct
    type t = S.Key.t

    let compare = Type.(unstage (compare S.Key.t))
    let hash k = S.Hash.short_hash (S.Key.to_hash k)
    let equal = Type.(unstage (equal S.Key.t))
  end

  module KSet = Set.Make (K)
  module KHashtbl = Hashtbl.Make (K)

  let read_parents t commit =
    S.find t commit >|= function
    | None -> KSet.empty
    | Some c -> KSet.of_list (S.Val.parents c)

  let equal_keys = Type.(unstage (equal S.Key.t))
  let str_key k = String.sub (Type.to_string S.Key.t k) 0 4
  let pp_key = Fmt.of_to_string str_key

  let pp_keys ppf keys =
    let keys = KSet.elements keys in
    Fmt.pf ppf "[%a]" Fmt.(list ~sep:(any " ") pp_key) keys

  let str_keys = Fmt.to_to_string pp_keys
  let lca_calls = ref 0

  let rec unqueue todo seen =
    if Queue.is_empty todo then None
    else
      let ((_, commit) as pop) = Queue.pop todo in
      if KSet.mem commit seen then unqueue todo seen else Some pop

  (* Traverse the graph of commits using a breadth first search
     strategy. Start by visiting the commits in [init] and stops
     either when [check] returns [`Stop] or when all the ancestors of
     [init] have been visited. *)
  let traverse_bfs t ~f ~pp:_ ~check ~init ~return =
    let todo = Queue.create () in
    let add_todo d x = Queue.add (d, x) todo in
    KSet.iter (add_todo 0) init;
    let rec aux seen =
      match check () with
      | (`Too_many_lcas | `Max_depth_reached) as x -> Lwt.return (Error x)
      | `Stop -> return ()
      | `Continue -> (
          match unqueue todo seen with
          | None -> return ()
          | Some (depth, commit) ->
              (* Log.debug "lca %d: %s.%d %a"
                 !lca_calls (pp_key commit) depth force (pp ()); *)
              let seen = KSet.add commit seen in
              let* parents = read_parents t commit in
              let () = f depth commit parents in
              let parents = KSet.diff parents seen in
              KSet.iter (add_todo (depth + 1)) parents;
              aux seen)
    in
    aux KSet.empty

  (* Initially the first node is marked as [Seen1] and the second as [Seen2].
     Marks are updated as the search progresses, and may change. *)
  type mark =
    | Seen1 (* reachable from the first commit *)
    | Seen2 (* reachable from the second commit *)
    | SeenBoth (* reachable from both, but below an LCA *)
    | LCA

  (* reachable from both; candidate for the answer set *)

  let _pp_mark = function
    | Seen1 -> "seen1"
    | Seen2 -> "seen2"
    | SeenBoth -> "seenBoth"
    | LCA -> "LCA"

  (* Exploration state *)
  type state = {
    marks : mark KHashtbl.t;
    (* marks of commits already explored *)
    parents : KSet.t KHashtbl.t;
    (* parents of commits already explored *)
    layers : (int, KSet.t) Hashtbl.t;
    (* layers of commit, sorted by depth *)
    c1 : S.key;
    (* initial state 1 *)
    c2 : S.key;
    (* initial state 2 *)
    mutable depth : int;
    (* the current exploration depth *)
    mutable lcas : int;
    (* number of commit marked with LCA *)
    mutable complete : bool; (* is the exploration complete? *)
  }

  let pp_state t =
    lazy
      (let pp m =
         KHashtbl.fold
           (fun k v acc -> if v = m then str_key k :: acc else acc)
           t.marks []
         |> String.concat " "
       in
       Fmt.str "d: %d, seen1: %s, seen2: %s, seenboth: %s, lcas: %s (%d) %s"
         t.depth (pp Seen1) (pp Seen2) (pp SeenBoth) (pp LCA) t.lcas
         (String.concat " | "
            (Hashtbl.fold
               (fun d ks acc -> Fmt.str "(%d: %s)" d (str_keys ks) :: acc)
               t.layers [])))

  let get_mark_exn t elt = KHashtbl.find t.marks elt
  let get_mark t elt = try Some (get_mark_exn t elt) with Not_found -> None
  let set_mark t elt mark = KHashtbl.replace t.marks elt mark
  let get_layer t d = try Hashtbl.find t.layers d with Not_found -> KSet.empty

  let add_to_layer t d k =
    Hashtbl.replace t.layers d (KSet.add k (get_layer t d))

  let add_parent t c p = KHashtbl.add t.parents c p

  let get_parent t c =
    try KHashtbl.find t.parents c with Not_found -> KSet.empty

  let incr_lcas t = t.lcas <- t.lcas + 1
  let decr_lcas t = t.lcas <- t.lcas - 1

  let both_seen t k =
    match get_mark t k with
    | None | Some Seen1 | Some Seen2 -> false
    | _ -> true

  let empty_state c1 c2 =
    let t =
      {
        marks = KHashtbl.create 10;
        parents = KHashtbl.create 10;
        layers = Hashtbl.create 10;
        c1;
        c2;
        depth = 0;
        lcas = 0;
        complete = false;
      }
    in
    set_mark t c1 Seen1;
    set_mark t c2 Seen2;
    t

  (* update the parent mark and keep the number of lcas up-to-date. *)
  let update_mark t mark commit =
    let new_mark =
      match (mark, get_mark t commit) with
      | Seen1, Some Seen1 | Seen1, None -> Seen1
      | Seen2, Some Seen2 | Seen2, None -> Seen2
      | SeenBoth, Some LCA ->
          decr_lcas t;
          SeenBoth
      | SeenBoth, _ -> SeenBoth
      | Seen1, Some Seen2 | Seen2, Some Seen1 ->
          incr_lcas t;
          LCA
      | _, Some LCA -> LCA
      | _ -> SeenBoth
    in
    (* check for fast-forwards *)
    let is_init () = equal_keys commit t.c1 || equal_keys commit t.c2 in
    let is_shared () = new_mark = SeenBoth || new_mark = LCA in
    if is_shared () && is_init () then (
      [%log.debug "fast-forward"];
      t.complete <- true);
    set_mark t commit new_mark;
    new_mark

  (* update the ancestors which have already been visisted. *)
  let update_ancestors_marks t mark commit =
    let todo = Queue.create () in
    Queue.add commit todo;
    let rec loop mark =
      if Queue.is_empty todo then ()
      else
        let a = Queue.pop todo in
        let old_mark = get_mark t a in
        let mark = update_mark t mark a in
        let () =
          match old_mark with
          | Some (SeenBoth | LCA) -> () (* Can't be an LCA lower down *)
          | Some old when old = mark -> () (* No change *)
          | _ -> KSet.iter (fun x -> Queue.push x todo) (get_parent t a)
        in
        loop (if mark = LCA then SeenBoth else mark)
    in
    loop mark

  (* We are looking for LCAs, doing a breadth-first-search from the two starting commits.
     This is called each time we visit a new commit. *)
  let update_parents t depth commit parents =
    add_parent t commit parents;
    add_to_layer t depth commit;
    if depth <> t.depth then (
      assert (depth = t.depth + 1);

      (* before starting to explore a new layer, check if we really
         have some work to do, ie. do we still have a commit seen only
         by one node? *)
      let layer = get_layer t t.depth in
      let complete = KSet.for_all (both_seen t) layer in
      if complete then t.complete <- true else t.depth <- depth);
    let mark = get_mark_exn t commit in
    KSet.iter (update_ancestors_marks t mark) parents

  let lcas t =
    KHashtbl.fold (fun k v acc -> if v = LCA then k :: acc else acc) t.marks []

  let check ~max_depth ~n t =
    if t.depth > max_depth then `Max_depth_reached
    else if t.lcas > n then `Too_many_lcas
    else if t.lcas = n || t.complete then `Stop
    else `Continue

  let lcas t ?(max_depth = max_int) ?(n = max_int) c1 c2 =
    incr lca_calls;
    if max_depth < 0 then Lwt.return (Error `Max_depth_reached)
    else if n <= 0 then Lwt.return (Error `Too_many_lcas)
    else if equal_keys c1 c2 then Lwt.return (Ok [ c1 ])
    else
      let init = KSet.of_list [ c1; c2 ] in
      let s = empty_state c1 c2 in
      let check () = check ~max_depth ~n s in
      let pp () = pp_state s in
      let return () = Lwt.return (Ok (lcas s)) in
      let t0 = Sys.time () in
      Lwt.finalize
        (fun () ->
          traverse_bfs t ~f:(update_parents s) ~pp ~check ~init ~return)
        (fun () ->
          let t1 = Sys.time () -. t0 in
          [%log.debug "lcas %d: depth=%d time=%.4fs" !lca_calls s.depth t1];
          Lwt.return_unit)

  let rec three_way_merge t ~info ?max_depth ?n c1 c2 =
    [%log.debug "3-way merge between %a and %a" pp_key c1 pp_key c2];
    if equal_keys c1 c2 then Merge.ok c1
    else
      let* lcas = lcas t ?max_depth ?n c1 c2 in
      let old () =
        match lcas with
        | Error `Too_many_lcas -> Merge.conflict "Too many lcas"
        | Error `Max_depth_reached -> Merge.conflict "Max depth reached"
        | Ok [] -> Merge.ok None (* no common ancestor *)
        | Ok (old :: olds) ->
            let rec aux acc = function
              | [] -> Merge.ok (Some acc)
              | old :: olds ->
                  three_way_merge t ~info acc old >>=* fun acc -> aux acc olds
            in
            aux old olds
      in
      let merge =
        merge t ~info
        |> Merge.with_conflict (fun msg ->
               Fmt.str "Recursive merging of common ancestors: %s" msg)
        |> Merge.f
      in
      merge ~old c1 c2

  let lca_aux t ~info ?max_depth ?n c1 c2 =
    if equal_keys c1 c2 then Merge.ok (Some c1)
    else
      lcas t ?max_depth ?n c1 c2 >>= function
      | Error `Too_many_lcas -> Merge.conflict "Too many lcas"
      | Error `Max_depth_reached -> Merge.conflict "Max depth reached"
      | Ok [] -> Merge.ok None (* no common ancestor *)
      | Ok [ x ] -> Merge.ok (Some x)
      | Ok (c :: cs) ->
          let rec aux acc = function
            | [] -> Merge.ok (Some acc)
            | c :: cs -> (
                three_way_merge t ~info ?max_depth ?n acc c >>= function
                | Error (`Conflict _) -> Merge.ok None
                | Ok acc -> aux acc cs)
          in
          aux c cs

  let rec lca t ~info ?max_depth ?n = function
    | [] -> Merge.conflict "History.lca: empty"
    | [ c ] -> Merge.ok (Some c)
    | c1 :: c2 :: cs -> (
        lca_aux t ~info ?max_depth ?n c1 c2 >>=* function
        | None -> Merge.ok None
        | Some c -> lca t ~info ?max_depth ?n (c :: cs))
end

module V1 = struct
  module Info = struct
    include Info.Default

    let t : t Type.t =
      let open Type in
      record "info" (fun date author message -> v ~author ~message date)
      |+ field "date" int64 (fun t -> date t)
      |+ field "author" (string_of `Int64) (fun t -> author t)
      |+ field "message" (string_of `Int64) (fun t -> message t)
      |> sealr
  end

  module Make (Hash : Hash.S) (C : Generic_key.S with module Info := Info) =
  struct
    module K (K : Type.S) = struct
      let h = Type.string_of `Int64
      let hash_to_bin_string = Type.(unstage (to_bin_string K.t))
      let hash_of_bin_string = Type.(unstage (of_bin_string K.t))
      let size_of = Type.Size.using hash_to_bin_string (Type.Size.t h)

      let encode_bin =
        let encode_bin = Type.(unstage (encode_bin h)) in
        fun e k -> encode_bin (hash_to_bin_string e) k

      let decode_bin =
        let decode_bin = Type.(unstage (decode_bin h)) in
        fun buf pos_ref ->
          let v = decode_bin buf pos_ref in
          match hash_of_bin_string v with
          | Ok v -> v
          | Error (`Msg e) -> Fmt.failwith "decode_bin: %s" e

      type t = K.t [@@deriving irmin ~pre_hash]

<<<<<<< HEAD
      let pre_hash x f =
        let () =
          let b = Bytes.create 8 in
          Bytes.set_int64_be b 0 (Int64.of_int Hash.hash_size);
          let b = Bytes.unsafe_to_string b in
          f b
        in
        pre_hash x f
=======
      (* Manually box hashes in V1 commits with length headers: *)
      let pre_hash =
        let hash_length_header : string =
          let b = Bytes.create 8 in
          Bytes.set_int64_be b 0 (Int64.of_int Hash.hash_size);
          Bytes.unsafe_to_string b
        in
        fun x f ->
          f hash_length_header;
          pre_hash x f
>>>>>>> 0bb4ba0f

      let t = Type.like K.t ~bin:(encode_bin, decode_bin, size_of) ~pre_hash
    end

    module Node_key = K (struct
      type t = C.node_key [@@deriving irmin]
    end)

    module Commit_key = K (struct
      type t = C.commit_key [@@deriving irmin]
    end)

    type node_key = Node_key.t [@@deriving irmin]
    type commit_key = Commit_key.t [@@deriving irmin]
    type t = { parents : commit_key list; c : C.t }

    module Info = Info

    let import c = { c; parents = C.parents c }
    let export t = t.c
    let node t = C.node t.c
    let parents t = t.parents
    let info t = C.info t.c
    let v ~info ~node ~parents = { parents; c = C.v ~node ~parents ~info }
    let make = v

    let t : t Type.t =
      let open Type in
      record "commit" (fun node parents info -> make ~info ~node ~parents)
      |+ field "node" Node_key.t node
      |+ field "parents" (list ~len:`Int64 Commit_key.t) parents
      |+ field "info" Info.t info
      |> sealr
  end
end

include Maker (Info.Default)<|MERGE_RESOLUTION|>--- conflicted
+++ resolved
@@ -592,34 +592,23 @@
   struct
     module K (K : Type.S) = struct
       let h = Type.string_of `Int64
-      let hash_to_bin_string = Type.(unstage (to_bin_string K.t))
-      let hash_of_bin_string = Type.(unstage (of_bin_string K.t))
-      let size_of = Type.Size.using hash_to_bin_string (Type.Size.t h)
+
+      type t = K.t [@@deriving irmin ~pre_hash ~to_bin_string ~of_bin_string]
+
+      let size_of = Type.Size.using to_bin_string (Type.Size.t h)
 
       let encode_bin =
         let encode_bin = Type.(unstage (encode_bin h)) in
-        fun e k -> encode_bin (hash_to_bin_string e) k
+        fun e k -> encode_bin (to_bin_string e) k
 
       let decode_bin =
         let decode_bin = Type.(unstage (decode_bin h)) in
         fun buf pos_ref ->
           let v = decode_bin buf pos_ref in
-          match hash_of_bin_string v with
+          match of_bin_string v with
           | Ok v -> v
           | Error (`Msg e) -> Fmt.failwith "decode_bin: %s" e
 
-      type t = K.t [@@deriving irmin ~pre_hash]
-
-<<<<<<< HEAD
-      let pre_hash x f =
-        let () =
-          let b = Bytes.create 8 in
-          Bytes.set_int64_be b 0 (Int64.of_int Hash.hash_size);
-          let b = Bytes.unsafe_to_string b in
-          f b
-        in
-        pre_hash x f
-=======
       (* Manually box hashes in V1 commits with length headers: *)
       let pre_hash =
         let hash_length_header : string =
@@ -630,7 +619,6 @@
         fun x f ->
           f hash_length_header;
           pre_hash x f
->>>>>>> 0bb4ba0f
 
       let t = Type.like K.t ~bin:(encode_bin, decode_bin, size_of) ~pre_hash
     end
