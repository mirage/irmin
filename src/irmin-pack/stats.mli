--- conflicted
+++ resolved
@@ -15,23 +15,15 @@
  *)
 
 module Find : sig
-<<<<<<< HEAD
   type location = Staging | Lru | Pack_direct | Pack_indexed | Not_found
   [@@deriving irmin]
-=======
-  type location = Staging | Lru | Pack | Not_found [@@deriving irmin]
->>>>>>> 858b153c
 
   type t = {
     mutable total : int;
     mutable from_staging : int;
     mutable from_lru : int;
-<<<<<<< HEAD
     mutable from_pack_direct : int;
     mutable from_pack_indexed : int;
-=======
-    mutable from_pack : int;
->>>>>>> 858b153c
   }
   [@@deriving irmin]
 
@@ -55,13 +47,9 @@
 [@@deriving irmin]
 (** The type for stats for a store S.
 
-<<<<<<< HEAD
-    - [finds] is the number of calls to [S.find];
-=======
     - [finds] stores the total number of calls to [S.find], and tracks the
       source locations of successful finds (i.e. whether the value was recovered
       from the staging table, LRU, or the pack file);
->>>>>>> 858b153c
     - [appended_hashes] is the number of times a hash was appended, during calls
       to [add];
     - [appended_offsets] is the number of times an offset was appended, during
