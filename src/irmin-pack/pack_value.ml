--- conflicted
+++ resolved
@@ -30,15 +30,35 @@
     | 'O' -> Inode_v1_nonroot
     | c -> Fmt.failwith "Kind.of_magic: unexpected magic char %C" c
 
-  let all = [ Commit; Contents; Inode; Node ]
-  let to_enum = function Commit -> 0 | Contents -> 1 | Inode -> 2 | Node -> 3
+  let all =
+    [
+      Commit_v0;
+      Commit_v1;
+      Contents;
+      Inode_v0_unstable;
+      Inode_v0_stable;
+      Inode_v1_root;
+      Inode_v1_nonroot;
+    ]
+
+  let to_enum = function
+    | Commit_v0 -> 0
+    | Commit_v1 -> 1
+    | Contents -> 2
+    | Inode_v0_unstable -> 3
+    | Inode_v0_stable -> 4
+    | Inode_v1_root -> 5
+    | Inode_v1_nonroot -> 6
 
   let pp =
     Fmt.of_to_string (function
-      | Commit -> "Commit"
+      | Commit_v0 -> "Commit_v0"
+      | Commit_v1 -> "Commit_v1"
       | Contents -> "Contents"
-      | Inode -> "Inode"
-      | Node -> "Node")
+      | Inode_v0_unstable -> "Inode_v0_unstable"
+      | Inode_v0_stable -> "Inode_v0_stable"
+      | Inode_v1_root -> "Inode_v1_root"
+      | Inode_v1_nonroot -> "Inode_v1_nonroot")
 
   let t = Irmin.Type.map ~pp Irmin.Type.char of_magic_exn to_magic
 end
@@ -48,7 +68,6 @@
 module type S = S with type kind := Kind.t
 module type Persistent = Persistent with type kind := Kind.t
 
-<<<<<<< HEAD
 let get_dynamic_sizer_exn : type a. a Irmin.Type.t -> string -> int -> int =
  fun typ ->
   match Irmin.Type.(Size.of_encoding typ) with
@@ -59,19 +78,11 @@
   | Dynamic f -> f
 
 module Of_contents (Conf : sig
-  val contents_length_header : [ `Varint | `None ]
+  val contents_length_header : length_header
 end)
 (Hash : Irmin.Hash.S) (Key : sig
   type t
 end)
-=======
-module Make (Config : sig
-  val selected_kind : Kind.t
-  val length_header : length_header
-end)
-(Hash : Irmin.Hash.S)
-(Key : T)
->>>>>>> 7ead9b7a
 (Data : Irmin.Type.S) =
 struct
   module Hash = Irmin.Hash.Typed (Hash) (Data)
@@ -81,26 +92,17 @@
   type hash = Hash.t
 
   let hash = Hash.hash
-<<<<<<< HEAD
   let kind = Kind.Contents
-=======
-  let kind = Config.selected_kind
 
   let length_header =
-    match Config.length_header with
+    match Conf.contents_length_header with
     | None -> `Never
     | Some _ as x -> `Sometimes (Fun.const x)
 
->>>>>>> 7ead9b7a
   let value = [%typ: (Hash.t, Data.t) value]
   let encode_value = Irmin.Type.(unstage (encode_bin value))
   let decode_value = Irmin.Type.(unstage (decode_bin value))
 
-  let length_header =
-    match Conf.contents_length_header with
-    | `None -> `Never
-    | `Varint -> `Sometimes (Fun.const (Some `Varint))
-
   let encode_bin ~dict:_ ~offset_of_key:_ hash v =
     encode_value { kind; hash; v }
 
@@ -108,7 +110,6 @@
     let t = decode_value s off in
     t.v
 
-<<<<<<< HEAD
   let decode_bin_length = get_dynamic_sizer_exn value
   let kind _ = kind
 end
@@ -196,31 +197,4 @@
       | Commit_v0 -> of_v0_entry s off
       | Commit_v1 -> of_v1_entry s off
       | _ -> assert false
-end
-=======
-  type nonrec int = int [@@deriving irmin ~decode_bin]
-
-  let decode_bin_length =
-    match Irmin.Type.(Size.of_encoding value) with
-    | Unknown ->
-        Fmt.failwith "Type must have a recoverable encoded length: %a"
-          Irmin.Type.pp_ty t
-    | Static n -> fun _ _ -> n
-    | Dynamic f -> f
-
-  let kind _ = Config.selected_kind
-end
-
-module Of_contents (Conf : sig
-  val contents_length_header : length_header
-end) =
-Make (struct
-  let selected_kind = Kind.Contents
-  let length_header = Conf.contents_length_header
-end)
-
-module Of_commit = Make (struct
-  let selected_kind = Kind.Commit
-  let length_header = None
-end)
->>>>>>> 7ead9b7a
+end