--- conflicted
+++ resolved
@@ -318,15 +318,10 @@
     let length t =
       match t.v with Values vs -> StepMap.cardinal vs | Tree vs -> vs.length
 
-<<<<<<< HEAD
+    let stable t = t.stable
+
     let get_target ~find t =
       match t.target with
-=======
-    let stable t = t.stable
-
-    let get_tree ~find t =
-      match t.tree with
->>>>>>> 90f71daa
       | Some t -> t
       | None -> (
           let h = hash_of_ptr t in
@@ -507,36 +502,7 @@
 
     let find ~find t s = find_value ~depth:0 ~find t s
 
-<<<<<<< HEAD
-    let rec add ~depth ~find ~copy t s v k =
-      match find_value ~depth ~find t s with
-      | Some v' when equal_value v v' -> k t
-      | v' -> (
-          match t.v with
-          | Values vs ->
-              let length =
-                match v' with
-                | None -> StepMap.cardinal vs + 1
-                | Some _ -> StepMap.cardinal vs
-              in
-              let t =
-                if length <= Conf.entries then values (StepMap.add s v vs)
-                else
-                  let vs = StepMap.bindings (StepMap.add s v vs) in
-                  let empty =
-                    tree
-                      {
-                        length = 0;
-                        depth;
-                        entries = Array.make Conf.entries None;
-                      }
-                  in
-                  let aux t (s, v) =
-                    (add [@tailcall]) ~depth ~find ~copy:false t s v (fun x -> x)
-                  in
-                  List.fold_left aux empty vs
-=======
-    let rec add ~seed ~find ~copy ~replace t s v k =
+    let rec add ~depth ~find ~copy ~replace t s v k =
       match t.v with
       | Values vs ->
           let length =
@@ -547,107 +513,50 @@
             else
               let vs = StepMap.bindings (StepMap.add s v vs) in
               let empty =
-                inodes
-                  { length = 0; seed; entries = Array.make Conf.entries Empty }
+                tree
+                  { length = 0; depth; entries = Array.make Conf.entries None }
               in
               let aux t (s, v) =
-                (add [@tailcall]) ~seed ~find ~copy:false ~replace t s v
+                (add [@tailcall]) ~depth ~find ~copy:false ~replace t s v
                   (fun x -> x)
->>>>>>> 90f71daa
               in
               List.fold_left aux empty vs
           in
           k t
-      | Inodes t -> (
+      | Tree t -> (
           let length = if replace then t.length else t.length + 1 in
           let entries = if copy then Array.copy t.entries else t.entries in
-          let i = index ~seed s in
+          let i = index ~seed:depth s in
           match entries.(i) with
-          | Empty ->
-              let tree = values (StepMap.singleton s v) in
-              entries.(i) <- inode ~tree tree.hash;
-              let t = inodes { seed; length; entries } in
+          | None ->
+              let target = values (StepMap.singleton s v) in
+              entries.(i) <- entry ~target target.hash;
+              let t = tree { depth; length; entries } in
               k t
-<<<<<<< HEAD
-          | Tree t -> (
-              let length =
-                match v' with None -> t.length + 1 | Some _ -> t.length
-              in
-              let entries = if copy then Array.copy t.entries else t.entries in
-              let i = index ~seed:depth s in
-              match entries.(i) with
-              | None ->
-                  let target = values (StepMap.singleton s v) in
-                  entries.(i) <- entry ~target target.hash;
-                  let t = tree { depth; length; entries } in
-                  k t
-              | Some n ->
-                  let t = get_target ~find n in
-                  add ~depth:(depth + 1) ~find ~copy t s v @@ fun target ->
-                  entries.(i) <- entry ~target target.hash;
-                  let t = tree { depth; length; entries } in
-                  k t))
-
-    let add ~find ~copy t s v = add ~depth:0 ~find ~copy t s v (stabilize ~find)
+          | Some n ->
+              let t = get_target ~find n in
+              add ~depth:(depth + 1) ~find ~copy ~replace t s v @@ fun target ->
+              entries.(i) <- entry ~target target.hash;
+              let t = tree { depth; length; entries } in
+              k t)
+
+    let add ~find ~copy t s v =
+      (* XXX: [find_value ~depth:42] should break the unit tests. It doesn't. *)
+      match find_value ~depth:0 ~find t s with
+      | Some v' when equal_value v v' -> stabilize ~find t
+      | Some _ -> add ~depth:0 ~find ~copy ~replace:true t s v (stabilize ~find)
+      | None -> add ~depth:0 ~find ~copy ~replace:false t s v (stabilize ~find)
 
     let rec remove ~depth ~find t s k =
-      match find_value ~depth ~find t s with
-      | None -> k t
-      | Some _ -> (
-          match t.v with
-          | Values vs ->
-              let t = values (StepMap.remove s vs) in
-              k t
-          | Tree t -> (
-              let length = t.length - 1 in
-              if length <= Conf.entries then
-                let vs =
-                  list_tree ~offset:0 ~length:t.length ~find
-                    (empty_acc t.length) t
-                in
-                let vs = List.concat (List.rev vs.values) in
-                let vs = StepMap.of_list vs in
-                let vs = StepMap.remove s vs in
-                let t = values vs in
-                k t
-              else
-                let entries = Array.copy t.entries in
-                let i = index ~seed:depth s in
-                match entries.(i) with
-                | None -> assert false
-                | Some t ->
-                    let t = get_target ~find t in
-                    remove ~depth:(depth + 1) ~find t s @@ fun target ->
-                    entries.(i) <- entry ~target (lazy (hash target));
-                    let t = tree { depth; length; entries } in
-                    k t))
-
-    let remove ~find t s = remove ~find ~depth:0 t s (stabilize ~find)
-=======
-          | Inode n ->
-              let t = get_tree ~find n in
-              add ~seed:(seed + 1) ~find ~copy ~replace t s v @@ fun tree ->
-              entries.(i) <- inode ~tree tree.hash;
-              let t = inodes { seed; length; entries } in
-              k t)
-
-    let add ~find ~copy t s v =
-      (* XXX: [find_value ~seed:42] should break the unit tests. It doesn't. *)
-      match find_value ~seed:0 ~find t s with
-      | Some v' when equal_value v v' -> stabilize ~find t
-      | Some _ -> add ~seed:0 ~find ~copy ~replace:true t s v (stabilize ~find)
-      | None -> add ~seed:0 ~find ~copy ~replace:false t s v (stabilize ~find)
-
-    let rec remove ~seed ~find t s k =
       match t.v with
       | Values vs ->
           let t = values (StepMap.remove s vs) in
           k t
-      | Inodes t -> (
+      | Tree t -> (
           let length = t.length - 1 in
           if length <= Conf.entries then
             let vs =
-              list_inodes ~offset:0 ~length:t.length ~find (empty_acc t.length)
+              list_tree ~offset:0 ~length:t.length ~find (empty_acc t.length)
                 t
             in
             let vs = List.concat (List.rev vs.values) in
@@ -657,22 +566,21 @@
             k t
           else
             let entries = Array.copy t.entries in
-            let i = index ~seed s in
+            let i = index ~seed:depth s in
             match entries.(i) with
-            | Empty -> assert false
-            | Inode t ->
-                let t = get_tree ~find t in
-                remove ~seed:(seed + 1) ~find t s @@ fun tree ->
-                entries.(i) <- inode ~tree (lazy (hash tree));
-                let t = inodes { seed; length; entries } in
+            | None -> assert false
+            | Some t ->
+                let t = get_target ~find t in
+                remove ~depth:(depth + 1) ~find t s @@ fun target ->
+                entries.(i) <- entry ~target (lazy (hash target));
+                let t = tree { depth; length; entries } in
                 k t)
 
     let remove ~find t s =
-      (* XXX: [find_value ~seed:42] should break the unit tests. It doesn't. *)
-      match find_value ~seed:0 ~find t s with
+      (* XXX: [find_value ~depth:42] should break the unit tests. It doesn't. *)
+      match find_value ~depth:0 ~find t s with
       | None -> stabilize ~find t
-      | Some _ -> remove ~find ~seed:0 t s (stabilize ~find)
->>>>>>> 90f71daa
+      | Some _ -> remove ~find ~depth:0 t s (stabilize ~find)
 
     let v l : t =
       let len = List.length l in
