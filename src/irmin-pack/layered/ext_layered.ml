--- conflicted
+++ resolved
@@ -82,24 +82,12 @@
     module Commit = struct
       module Value = struct
         include Schema.Commit (XKey) (XKey)
-<<<<<<< HEAD
         module Info = Schema.Info
-=======
->>>>>>> 7ead9b7a
 
         type hash = Hash.t [@@deriving irmin]
       end
 
-<<<<<<< HEAD
       module Pack_value = Irmin_pack.Pack_value.Of_commit (H) (XKey) (Value)
-=======
-      module Pack_value =
-        Irmin_pack.Pack_value.Of_commit (H) (XKey)
-          (struct
-            module Info = Schema.Info
-            include Value
-          end)
->>>>>>> 7ead9b7a
 
       module CA = struct
         module CA = Pack.Make (Pack_value)
@@ -108,7 +96,6 @@
 
       include
         Irmin.Commit.Generic_key.Store (Schema.Info) (Node) (CA) (H) (Value)
-<<<<<<< HEAD
     end
 
     module Commit_portable = struct
@@ -125,8 +112,6 @@
       module Info = Schema.Info
 
       type hash = Hash.t [@@deriving irmin]
-=======
->>>>>>> 7ead9b7a
     end
 
     module Branch = struct
@@ -937,6 +922,6 @@
 module Maker (C : Conf.Pack.S) = struct
   type endpoint = unit
 
-  include Irmin.Key.Store_spec.Hash_keyed
+  include Irmin_pack.Pack_key.Store_spec
   module Make (S : Irmin.Schema.Extended) = Maker' (C) (S)
 end