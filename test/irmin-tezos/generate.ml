--- conflicted
+++ resolved
@@ -60,13 +60,5 @@
     Store.Repo.close rw
 end
 
-<<<<<<< HEAD
-let generate () =
-  (* XXX: the layered store is currently unsupported *)
-  let _ = Layered.create_store in
-  Simple.create_store ()
-
-=======
 let generate () = Simple.create_store ()
->>>>>>> 6ec3ef4e
 let () = Lwt_main.run (generate ())