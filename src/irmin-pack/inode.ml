(*
 * Copyright (c) 2013-2019 Thomas Gazagnaire <thomas@gazagnaire.org>
 *
 * Permission to use, copy, modify, and distribute this software for any
 * purpose with or without fee is hereby granted, provided that the above
 * copyright notice and this permission notice appear in all copies.
 *
 * THE SOFTWARE IS PROVIDED "AS IS" AND THE AUTHOR DISCLAIMS ALL WARRANTIES
 * WITH REGARD TO THIS SOFTWARE INCLUDING ALL IMPLIED WARRANTIES OF
 * MERCHANTABILITY AND FITNESS. IN NO EVENT SHALL THE AUTHOR BE LIABLE FOR
 * ANY SPECIAL, DIRECT, INDIRECT, OR CONSEQUENTIAL DAMAGES OR ANY DAMAGES
 * WHATSOEVER RESULTING FROM LOSS OF USE, DATA OR PROFITS, WHETHER IN AN
 * ACTION OF CONTRACT, NEGLIGENCE OR OTHER TORTIOUS ACTION, ARISING OUT OF
 * OR IN CONNECTION WITH THE USE OR PERFORMANCE OF THIS SOFTWARE.
 *)

open Lwt.Infix
include Inode_intf

let src =
  Logs.Src.create "irmin.pack.i" ~doc:"inodes for the irmin-pack backend"

module Log = (val Logs.src_log src : Logs.LOG)

let rec drop n (l : 'a Seq.t) () =
  match l () with
  | l' when n = 0 -> l'
  | Nil -> Nil
  | Cons (_, l') -> drop (n - 1) l' ()

let take : type a. int -> a Seq.t -> a list =
  let rec aux acc n (l : a Seq.t) =
    if n = 0 then acc
    else
      match l () with Nil -> acc | Cons (x, l') -> aux (x :: acc) (n - 1) l'
  in
  fun n s -> List.rev (aux [] n s)

module Make_intermediate
    (Conf : Config.S)
    (H : Irmin.Hash.S)
    (Node : Irmin.Private.Node.S with type hash = H.t) =
struct
  module Node = struct
    include Node
    module H = Irmin.Hash.Typed (H) (Node)

    let hash = H.hash
  end

  module T = struct
    type hash = H.t [@@deriving irmin]
    type step = Node.step [@@deriving irmin]
    type metadata = Node.metadata [@@deriving irmin]

    let default = Node.default

    type value = Node.value

    let value_t = Node.value_t
    let pp_hash = Irmin.Type.(pp hash_t)
  end

  module StepMap = struct
    include Map.Make (struct
      type t = T.step

      let compare = Irmin.Type.(unstage (compare T.step_t))
    end)

    let of_list l = List.fold_left (fun acc (k, v) -> add k v acc) empty l

    let t a =
      let open Irmin.Type in
      map (list (pair T.step_t a)) of_list bindings
  end

  (* Binary representation, useful to compute hashes *)
  module Bin = struct
    open T

    type ptr = { index : int; hash : H.t }
    type tree = { depth : int; length : int; entries : ptr list }
    type v = Values of (step * value) list | Tree of tree

    let ptr_t : ptr Irmin.Type.t =
      let open Irmin.Type in
      record "Bin.ptr" (fun index hash -> { index; hash })
      |+ field "index" int (fun t -> t.index)
      |+ field "hash" H.t (fun (t : ptr) -> t.hash)
      |> sealr

    let tree_t : tree Irmin.Type.t =
      let open Irmin.Type in
      record "Bin.tree" (fun depth length entries -> { depth; length; entries })
      |+ field "depth" int (fun t -> t.depth)
      |+ field "length" int (fun t -> t.length)
      |+ field "entries" (list ptr_t) (fun t -> t.entries)
      |> sealr

    let v_t : v Irmin.Type.t =
      let open Irmin.Type in
      variant "Bin.v" (fun values tree -> function
        | Values l -> values l | Tree i -> tree i)
      |~ case1 "Values" (list (pair step_t value_t)) (fun t -> Values t)
      |~ case1 "Tree" tree_t (fun t -> Tree t)
      |> sealv

    module V =
      Irmin.Hash.Typed
        (H)
        (struct
          type t = v

          let t = v_t
        end)

    type t = { hash : H.t Lazy.t; stable : bool; v : v }

    let pre_hash_v = Irmin.Type.(unstage (pre_hash v_t))

    let t : t Irmin.Type.t =
      let open Irmin.Type in
      let pre_hash = stage (fun x -> pre_hash_v x.v) in
      record "Bin.t" (fun hash stable v -> { hash = lazy hash; stable; v })
      |+ field "hash" H.t (fun t -> Lazy.force t.hash)
      |+ field "stable" bool (fun t -> t.stable)
      |+ field "v" v_t (fun t -> t.v)
      |> sealr
      |> like ~pre_hash

    let v ~stable ~hash v = { stable; hash; v }
    let hash t = Lazy.force t.hash
  end

  (* Compressed binary representation *)
  module Compress = struct
    open T

    type name = Indirect of int | Direct of step
    type address = Indirect of int64 | Direct of H.t

    let address_t : address Irmin.Type.t =
      let open Irmin.Type in
      variant "Compress.address" (fun i d -> function
        | Indirect x -> i x | Direct x -> d x)
      |~ case1 "Indirect" int64 (fun x -> Indirect x)
      |~ case1 "Direct" H.t (fun x -> Direct x)
      |> sealv

    type ptr = { index : int; hash : address }

    let ptr_t : ptr Irmin.Type.t =
      let open Irmin.Type in
      record "Compress.ptr" (fun index hash -> { index; hash })
      |+ field "index" int (fun t -> t.index)
      |+ field "hash" address_t (fun t -> t.hash)
      |> sealr

    type tree = { depth : int; length : int; entries : ptr list }

    let tree_t : tree Irmin.Type.t =
      let open Irmin.Type in
      record "Compress.tree" (fun depth length entries ->
          { depth; length; entries })
      |+ field "depth" int (fun t -> t.depth)
      |+ field "length" int (fun t -> t.length)
      |+ field "entries" (list ptr_t) (fun t -> t.entries)
      |> sealr

    type value =
      | Contents of name * address * metadata
      | Node of name * address

    let is_default = Irmin.Type.(unstage (equal T.metadata_t)) T.default

    let value_t : value Irmin.Type.t =
      let open Irmin.Type in
      variant "Compress.value"
        (fun
          contents_ii
          contents_x_ii
          node_ii
          contents_id
          contents_x_id
          node_id
          contents_di
          contents_x_di
          node_di
          contents_dd
          contents_x_dd
          node_dd
        -> function
        | Contents (Indirect n, Indirect h, m) ->
            if is_default m then contents_ii (n, h) else contents_x_ii (n, h, m)
        | Node (Indirect n, Indirect h) -> node_ii (n, h)
        | Contents (Indirect n, Direct h, m) ->
            if is_default m then contents_id (n, h) else contents_x_id (n, h, m)
        | Node (Indirect n, Direct h) -> node_id (n, h)
        | Contents (Direct n, Indirect h, m) ->
            if is_default m then contents_di (n, h) else contents_x_di (n, h, m)
        | Node (Direct n, Indirect h) -> node_di (n, h)
        | Contents (Direct n, Direct h, m) ->
            if is_default m then contents_dd (n, h) else contents_x_dd (n, h, m)
        | Node (Direct n, Direct h) -> node_dd (n, h))
      |~ case1 "contents-ii" (pair int int64) (fun (n, i) ->
             Contents (Indirect n, Indirect i, T.default))
      |~ case1 "contents-x-ii" (triple int int64 metadata_t) (fun (n, i, m) ->
             Contents (Indirect n, Indirect i, m))
      |~ case1 "node-ii" (pair int int64) (fun (n, i) ->
             Node (Indirect n, Indirect i))
      |~ case1 "contents-id" (pair int H.t) (fun (n, h) ->
             Contents (Indirect n, Direct h, T.default))
      |~ case1 "contents-x-id" (triple int H.t metadata_t) (fun (n, h, m) ->
             Contents (Indirect n, Direct h, m))
      |~ case1 "node-id" (pair int H.t) (fun (n, h) ->
             Node (Indirect n, Direct h))
      |~ case1 "contents-di" (pair step_t int64) (fun (n, i) ->
             Contents (Direct n, Indirect i, T.default))
      |~ case1 "contents-x-di" (triple step_t int64 metadata_t)
           (fun (n, i, m) -> Contents (Direct n, Indirect i, m))
      |~ case1 "node-di" (pair step_t int64) (fun (n, i) ->
             Node (Direct n, Indirect i))
      |~ case1 "contents-dd" (pair step_t H.t) (fun (n, i) ->
             Contents (Direct n, Direct i, T.default))
      |~ case1 "contents-x-dd" (triple step_t H.t metadata_t) (fun (n, i, m) ->
             Contents (Direct n, Direct i, m))
      |~ case1 "node-dd" (pair step_t H.t) (fun (n, i) ->
             Node (Direct n, Direct i))
      |> sealv

    type v = Values of value list | Tree of tree

    let v_t : v Irmin.Type.t =
      let open Irmin.Type in
      variant "Compress.v" (fun values tree -> function
        | Values x -> values x | Tree x -> tree x)
      |~ case1 "Values" (list value_t) (fun x -> Values x)
      |~ case1 "Tree" tree_t (fun x -> Tree x)
      |> sealv

    type t = { hash : H.t; stable : bool; v : v }

    let v ~stable ~hash v = { hash; stable; v }
    let magic_node = 'N'
    let magic_inode = 'I'

    let stable_t : bool Irmin.Type.t =
      Irmin.Type.(map char)
        (fun n -> n = magic_node)
        (function true -> magic_node | false -> magic_inode)

    let t =
      let open Irmin.Type in
      record "Compress.t" (fun hash stable v -> { hash; stable; v })
      |+ field "hash" H.t (fun t -> t.hash)
      |+ field "stable" stable_t (fun t -> t.stable)
      |+ field "v" v_t (fun t -> t.v)
      |> sealr
  end

  module Val_impl = struct
    open T

    let equal_hash = Irmin.Type.(unstage (equal hash_t))
    let equal_value = Irmin.Type.(unstage (equal value_t))

    type ptr = { target_hash : hash Lazy.t; mutable target : t option }

    and tree = { depth : int; length : int; entries : ptr option array }

    and v = Values of value StepMap.t | Tree of tree

    and t = { hash : hash Lazy.t; stable : bool; v : v }

    let pred t =
      match t.v with
      | Tree i ->
          Array.fold_left
            (fun acc -> function
              | None -> acc
              | Some i -> `Inode (Lazy.force i.target_hash) :: acc)
            [] i.entries
      | Values l ->
          StepMap.fold
            (fun _ v acc ->
              let v =
                match v with
                | `Node _ as k -> k
                | `Contents (k, _) -> `Contents k
              in
              v :: acc)
            l []

    let hash_of_ptr (i : ptr) = Lazy.force i.target_hash

    let ptr_t t : ptr Irmin.Type.t =
      let same_hash =
        Irmin.Type.stage @@ fun x y ->
        equal_hash (hash_of_ptr x) (hash_of_ptr y)
      in
      let open Irmin.Type in
      record "Inode.ptr" (fun hash target ->
          { target_hash = lazy hash; target })
      |+ field "hash" hash_t (fun t -> Lazy.force t.target_hash)
      |+ field "target" (option t) (fun t -> t.target)
      |> sealr
      |> like ~equal:same_hash

    let tree_t entry : tree Irmin.Type.t =
      let open Irmin.Type in
      record "Inode.tree" (fun depth length entries ->
          { depth; length; entries })
      |+ field "depth" int (fun t -> t.depth)
      |+ field "length" int (fun t -> t.length)
      |+ field "entries" (array entry) (fun t -> t.entries)
      |> sealr

    let length t =
      match t.v with Values vs -> StepMap.cardinal vs | Tree vs -> vs.length

    let stable t = t.stable

    let get_target ~find t =
      match t.target with
      | Some t -> t
      | None -> (
          let h = hash_of_ptr t in
          match find h with
          | None -> Fmt.failwith "%a: unknown key" pp_hash h
          | Some x ->
              t.target <- Some x;
              x)

    type acc = {
      cursor : int;
      values : (step * value) list list;
      remaining : int;
    }

    let empty_acc n = { cursor = 0; values = []; remaining = n }

    let rec list_entry ~offset ~length ~find acc = function
      | None -> acc
      | Some i -> list_values ~offset ~length ~find acc (get_target ~find i)

    and list_tree ~offset ~length ~find acc t =
      if acc.remaining <= 0 || offset + length <= acc.cursor then acc
      else if acc.cursor + t.length < offset then
        { acc with cursor = t.length + acc.cursor }
      else Array.fold_left (list_entry ~offset ~length ~find) acc t.entries

    and list_values ~offset ~length ~find acc t =
      if acc.remaining <= 0 || offset + length <= acc.cursor then acc
      else
        match t.v with
        | Values vs ->
            let len = StepMap.cardinal vs in
            if acc.cursor + len < offset then
              { acc with cursor = len + acc.cursor }
            else
              let to_drop =
                if acc.cursor > offset then 0 else offset - acc.cursor
              in
              let vs =
                StepMap.to_seq vs |> drop to_drop |> take acc.remaining
              in
              let n = List.length vs in
              {
                values = vs :: acc.values;
                cursor = acc.cursor + len;
                remaining = acc.remaining - n;
              }
        | Tree t -> list_tree ~offset ~length ~find acc t

    let list ?(offset = 0) ?length ~find t =
      let length =
        match length with
        | Some n -> n
        | None -> (
            match t.v with
            | Values vs -> StepMap.cardinal vs - offset
            | Tree i -> i.length - offset)
      in
      let entries = list_values ~offset ~length ~find (empty_acc length) t in
      List.concat (List.rev entries.values)

    let to_bin_v = function
      | Values vs ->
          let vs = StepMap.bindings vs in
          Bin.Values vs
      | Tree t ->
          let _, entries =
            Array.fold_left
              (fun (i, acc) -> function
                | None -> (i + 1, acc)
                | Some ptr ->
                    let hash = hash_of_ptr ptr in
                    (i + 1, { Bin.index = i; hash } :: acc))
              (0, []) t.entries
          in
          let entries = List.rev entries in
          Bin.Tree { depth = t.depth; length = t.length; entries }

    let to_bin t =
      let v = to_bin_v t.v in
      Bin.v ~stable:t.stable ~hash:t.hash v

    let hash t = Lazy.force t.hash

    let stabilize ~find t =
      if t.stable then t
      else
        let n = length t in
        if n > Conf.stable_hash then t
        else
          let hash =
            lazy
              (let vs = list ~find t in
               Node.hash (Node.v vs))
          in
          { hash; stable = true; v = t.v }

    let hash_key = Irmin.Type.(unstage (short_hash step_t))
    let index ~depth k = abs (hash_key ~seed:depth k) mod Conf.entries
    let entry ?target target_hash = Some { target; target_hash }

    let of_bin t =
      let v =
        match t.Bin.v with
        | Bin.Values vs ->
            let vs = StepMap.of_list vs in
            Values vs
        | Tree t ->
            let entries = Array.make Conf.entries None in
            List.iter
              (fun { Bin.index; hash } -> entries.(index) <- entry (lazy hash))
              t.entries;
            Tree { depth = t.Bin.depth; length = t.length; entries }
      in
      { hash = t.Bin.hash; stable = t.Bin.stable; v }

    let pre_hash_bin = Irmin.Type.(unstage (pre_hash Bin.v_t))

    let v_t t : v Irmin.Type.t =
      let open Irmin.Type in
      let pre_hash = stage (fun x -> pre_hash_bin (to_bin_v x)) in
      let entry = option (ptr_t t) in
      variant "Inode.v" (fun values tree -> function
        | Values v -> values v | Tree i -> tree i)
      |~ case1 "Values" (StepMap.t value_t) (fun t -> Values t)
      |~ case1 "Tree" (tree_t entry) (fun t -> Tree t)
      |> sealv
      |> like ~pre_hash

    let t : t Irmin.Type.t =
      let open Irmin.Type in
      mu @@ fun t ->
      let v = v_t t in
      let t =
        record "Inode.t" (fun hash stable v -> { hash = lazy hash; stable; v })
        |+ field "hash" H.t (fun t -> Lazy.force t.hash)
        |+ field "stable" bool (fun t -> t.stable)
        |+ field "v" v (fun t -> t.v)
        |> sealr
      in
      let pre_hash = Irmin.Type.unstage (Irmin.Type.pre_hash v) in
      like ~pre_hash:(stage @@ fun x -> pre_hash x.v) t

    let empty =
      let hash = lazy (Node.hash Node.empty) in
      { stable = true; hash; v = Values StepMap.empty }

    let values vs =
      let length = StepMap.cardinal vs in
      if length = 0 then empty
      else
        let v = Values vs in
        let hash = lazy (Bin.V.hash (to_bin_v v)) in
        { hash; stable = false; v }

    let tree is =
      let v = Tree is in
      let hash = lazy (Bin.V.hash (to_bin_v v)) in
      { hash; stable = false; v }

    let of_values l = values (StepMap.of_list l)

    let is_empty t =
      match t.v with Values vs -> StepMap.is_empty vs | Tree _ -> false

    let find_value ~depth ~find t s =
      let rec aux ~depth = function
        | Values vs -> ( try Some (StepMap.find s vs) with Not_found -> None)
        | Tree t -> (
            let i = index ~depth s in
            let x = t.entries.(i) in
            match x with
            | None -> None
            | Some i -> aux ~depth:(depth + 1) (get_target ~find i).v)
      in
      aux ~depth t.v

    let find ~find t s = find_value ~depth:0 ~find t s

    let rec add ~depth ~find ~copy ~replace t s v k =
      match t.v with
      | Values vs ->
          let length =
            if replace then StepMap.cardinal vs else StepMap.cardinal vs + 1
          in
          let t =
            if length <= Conf.entries then values (StepMap.add s v vs)
            else
              let vs = StepMap.bindings (StepMap.add s v vs) in
              let empty =
                tree
                  { length = 0; depth; entries = Array.make Conf.entries None }
              in
              let aux t (s, v) =
                (add [@tailcall]) ~depth ~find ~copy:false ~replace t s v
                  (fun x -> x)
              in
              List.fold_left aux empty vs
          in
          k t
      | Tree t -> (
          let length = if replace then t.length else t.length + 1 in
          let entries = if copy then Array.copy t.entries else t.entries in
          let i = index ~depth s in
          match entries.(i) with
          | None ->
              let target = values (StepMap.singleton s v) in
              entries.(i) <- entry ~target target.hash;
              let t = tree { depth; length; entries } in
              k t
          | Some n ->
              let t = get_target ~find n in
              add ~depth:(depth + 1) ~find ~copy ~replace t s v @@ fun target ->
              entries.(i) <- entry ~target target.hash;
              let t = tree { depth; length; entries } in
              k t)

    let add ~find ~copy t s v =
      (* XXX: [find_value ~depth:42] should break the unit tests. It doesn't. *)
      match find_value ~depth:0 ~find t s with
      | Some v' when equal_value v v' -> stabilize ~find t
      | Some _ -> add ~depth:0 ~find ~copy ~replace:true t s v (stabilize ~find)
      | None -> add ~depth:0 ~find ~copy ~replace:false t s v (stabilize ~find)

    let rec remove ~depth ~find t s k =
      match t.v with
      | Values vs ->
          let t = values (StepMap.remove s vs) in
          k t
      | Tree t -> (
          let length = t.length - 1 in
          if length <= Conf.entries then
            let vs =
              list_tree ~offset:0 ~length:t.length ~find (empty_acc t.length) t
            in
            let vs = List.concat (List.rev vs.values) in
            let vs = StepMap.of_list vs in
            let vs = StepMap.remove s vs in
            let t = values vs in
            k t
          else
            let entries = Array.copy t.entries in
            let i = index ~depth s in
            match entries.(i) with
            | None -> assert false
            | Some t ->
                let t = get_target ~find t in
                remove ~depth:(depth + 1) ~find t s @@ fun target ->
                entries.(i) <- entry ~target (lazy (hash target));
                let t = tree { depth; length; entries } in
                k t)

    let remove ~find t s =
      (* XXX: [find_value ~depth:42] should break the unit tests. It doesn't. *)
      match find_value ~depth:0 ~find t s with
      | None -> stabilize ~find t
      | Some _ -> remove ~find ~depth:0 t s (stabilize ~find)

    let v l : t =
      let len = List.length l in
      let find _ = assert false in
      let t =
        if len <= Conf.entries then of_values l
        else
          let aux acc (s, v) = add ~find ~copy:false acc s v in
          List.fold_left aux empty l
      in
      stabilize ~find t

    let add ~find t s v = add ~find ~copy:true t s v

    let save ~add ~mem t =
      let rec aux ~depth t =
        Log.debug (fun l -> l "save depth:%d" depth);
        match t.v with
        | Values _ -> add (Lazy.force t.hash) (to_bin t)
        | Tree n ->
            Array.iter
              (function
                | None | Some { target = None; _ } -> ()
                | Some ({ target = Some t; _ } as i) ->
                    let hash = hash_of_ptr i in
                    if mem hash then () else aux ~depth:(depth + 1) t)
              n.entries;
            add (Lazy.force t.hash) (to_bin t)
      in
      aux ~depth:0 t
  end

  module Elt = struct
    type t = Bin.t

    let t = Bin.t

    let magic (t : t) =
      if t.stable then Compress.magic_node else Compress.magic_inode

    let hash t = Bin.hash t
    let step_to_bin = Irmin.Type.(unstage (to_bin_string T.step_t))
    let step_of_bin = Irmin.Type.(unstage (of_bin_string T.step_t))
    let encode_compress = Irmin.Type.(unstage (encode_bin Compress.t))
    let decode_compress = Irmin.Type.(unstage (decode_bin Compress.t))

    let encode_bin ~dict ~offset (t : t) k =
      let step s : Compress.name =
        let str = step_to_bin s in
        if String.length str <= 3 then Direct s
        else match dict str with Some i -> Indirect i | None -> Direct s
      in
      let hash h : Compress.address =
        match offset h with
        | None -> Compress.Direct h
        | Some off -> Compress.Indirect off
      in
      let ptr : Bin.ptr -> Compress.ptr =
       fun n ->
        let hash = hash n.hash in
        { index = n.index; hash }
      in
      let value : T.step * T.value -> Compress.value = function
        | s, `Contents (c, m) ->
            let s = step s in
            let v = hash c in
            Compress.Contents (s, v, m)
        | s, `Node n ->
            let s = step s in
            let v = hash n in
            Compress.Node (s, v)
      in
      (* List.map is fine here as the number of entries is small *)
      let v : Bin.v -> Compress.v = function
        | Values vs -> Values (List.map value vs)
        | Tree { depth; length; entries } ->
            let entries = List.map ptr entries in
            Tree { Compress.depth; length; entries }
      in
      let t = Compress.v ~stable:t.stable ~hash:k (v t.v) in
      encode_compress t

    exception Exit of [ `Msg of string ]

    let decode_bin_with_offset ~dict ~hash t off : int * t =
      let off, i = decode_compress t off in
      let step : Compress.name -> T.step = function
        | Direct n -> n
        | Indirect s -> (
            match dict s with
            | None -> raise_notrace (Exit (`Msg "dict"))
            | Some s -> (
                match step_of_bin s with
                | Error e -> raise_notrace (Exit e)
                | Ok v -> v))
      in
      let hash : Compress.address -> H.t = function
        | Indirect off -> hash off
        | Direct n -> n
      in
      let ptr : Compress.ptr -> Bin.ptr =
       fun n ->
        let hash = hash n.hash in
        { index = n.index; hash }
      in
      let value : Compress.value -> T.step * T.value = function
        | Contents (n, h, metadata) ->
            let name = step n in
            let hash = hash h in
            (name, `Contents (hash, metadata))
        | Node (n, h) ->
            let name = step n in
            let hash = hash h in
            (name, `Node hash)
      in
      let t : Compress.v -> Bin.v = function
        | Values vs -> Values (List.rev_map value (List.rev vs))
        | Tree { depth; length; entries } ->
            let entries = List.map ptr entries in
            Tree { depth; length; entries }
      in
      let t = Bin.v ~stable:i.stable ~hash:(lazy i.hash) (t i.v) in
      (off, t)

    let decode_bin ~dict ~hash t off =
      decode_bin_with_offset ~dict ~hash t off |> snd
  end

  type hash = T.hash

  let pp_hash = T.pp_hash

  let decode_bin ~dict ~hash t off =
    Elt.decode_bin_with_offset ~dict ~hash t off

  module Val = struct
    include T
    module I = Val_impl

    type t = { find : H.t -> I.t option; v : I.t }

    let pred t = I.pred t.v
    let niet _ = assert false

    let v l =
      let v = I.v l in
      { find = niet; v }

    let list ?offset ?length t = I.list ~find:t.find ?offset ?length t.v
    let empty = { find = niet; v = I.empty }
    let is_empty t = I.is_empty t.v
    let find t s = I.find ~find:t.find t.v s

    let add t s v =
      let v = I.add ~find:t.find t.v s v in
      if v == t.v then t else { t with v }

    let remove t s =
      let v = I.remove ~find:t.find t.v s in
      if v == t.v then t else { t with v }

    let pre_hash_i = Irmin.Type.(unstage (pre_hash I.t))
    let pre_hash_node = Irmin.Type.(unstage (pre_hash Node.t))

    let t : t Irmin.Type.t =
      let pre_hash =
        Irmin.Type.stage @@ fun x ->
        if not x.v.stable then pre_hash_i x.v
        else
          let vs = list x in
          pre_hash_node (Node.v vs)
      in
      Irmin.Type.map I.t ~pre_hash (fun v -> { find = niet; v }) (fun t -> t.v)

    module MinimalSerde
        (D : DATA_FORMAT
               with type hash = T.hash
                and type metadata = T.metadata
                and type step = T.step) :
      SERDE with type t = t and type d = D.t and type hash = T.hash = struct
      exception Wrong_Config of (int * int) * (int * int)

      type nonrec t = t
      type d = D.t
      type nonrec hash = T.hash

<<<<<<< HEAD
      (* This function combines the minimal number of elements needed to serialise
       * an inode. It will use the D.join function to create a data composed of
       * a list of the following form
       * (considering we have (s1, k1)...(sn, kn) bindings:
       * [D.of_int Conf.entries;
       *  D.of_int Conf.stable_hash;
       *  D.of_lazy_hash hash;
       *  D.join [ D.of_step s1; D.of_value k1 ];
       *  D.join [ D.of_step s2; D.of_value k2 ];
       *  ...
       *  D.join [ D.of_step sn; D.of_value kn ];
       * ]
       *)
      let of_t t =
        let l = I.list ~find:t.find t.v in
        D.join
          (D.of_int Conf.entries
          :: D.of_int Conf.stable_hash
          :: D.of_lazy_hash t.v.I.hash
          :: List.map (fun (s, k) -> D.join [ D.of_step s; D.of_value k ]) l)

      (* svl should represent a list of step * value that were serialized as
       * D.join [ D.of_step step; D.of_kind value ] *)
      let step_value_list_of_sexp svl =
        let rec aux acc svl =
          match svl with
          | [] -> acc
          | hd :: tl -> (
              match D.disjoin hd with
              | [ step; value ] ->
                  let step = D.to_step step in
                  let value = D.to_value value in
                  aux ((step, value) :: acc) tl
              | _ -> raise (D.Misconstructed_Data (D.to_string hd)))
        in

        aux [] svl

      let to_t ts =
        match D.disjoin ts with
        | entries :: stable_hash :: hash :: step_value_list ->
            let entries = D.to_int entries in
            let stable_hash = D.to_int stable_hash in
            if Conf.stable_hash <> stable_hash || Conf.entries <> entries then
              raise
                (Wrong_Config
                   ((Conf.entries, Conf.stable_hash), (entries, stable_hash)))
            else (v @@ step_value_list_of_sexp step_value_list, D.to_hash hash)
        | _ -> raise (D.Misconstructed_Data (D.to_string ts))
=======
      val of_int : ?label:string -> int -> t
      val to_int : ?label:string -> t -> int
      val of_string : ?label:string -> string -> t
      val to_string : ?label:string -> t -> string
      val of_hash : ?label:string -> hash -> t
      val to_hash : ?label:string -> t -> hash
      val of_lazy_hash : ?label:string -> hash Lazy.t -> t
      val to_lazy_hash : ?label:string -> t -> hash Lazy.t
      val of_metadata : ?label:string -> metadata -> t
      val to_metadata : ?label:string -> t -> metadata

      val of_value :
        ?label:string ->
        ?label_hash:string ->
        ?label_metadata:string ->
        [< `Contents of hash * metadata | `Node of hash ] ->
        t

      val to_value :
        ?label:string ->
        ?label_hash:string ->
        ?label_metadata:string ->
        t ->
        [> `Contents of hash * metadata | `Node of hash ]

      val of_step : ?label:string -> step -> t
      val to_step : ?label:string -> t -> step
      val join : ?label:string -> t list -> t
      val disjoin : ?label:string -> t -> t list
      val parse_from_string : string -> t
>>>>>>> d62f4734
    end

    (* module StructuralSerde (D : DATA_FORMAT) :
     *   SERDE with type d = D.t and module D = D = struct
     *   exception Wrong_Config of (int * int) * (int * int)
     *
     *   module D = D
     *
     *   type d = D.t
     *
     *   let rec sexp_of_tree t =
     *     match t with None -> Sexplib.Sexp.Atom "None" | Some t -> sexp_of_t t
     *
     *   and sexp_of_inode i = sexp_of_tree i.I.tree
     *
     *   and sexp_of_entry e =
     *     match e with
     *     | I.Empty -> Sexplib.Sexp.Atom "E" (\* Sexplib.Sexp.List [] *\)
     *     | I.Inode i -> sexp_of_inode i
     *
     *   and sexp_of_entries a =
     *     Sexplib.Sexp.List
     *       (List.rev
     *       @@ Array.fold_left (fun acc e -> sexp_of_entry e :: acc) [] a)
     *
     *   and sexp_of_inodes i = sexp_of_entries i.I.entries
     *
     *   and sexp_of_stepmap vs =
     *     let open Sexplib.Sexp in
     *     List
     *       (StepMap.fold
     *          (fun s k acc -> List [ sexp_of_step s; sexp_of_kind k ] :: acc)
     *          vs [])
     *
     *   and sexp_of_v v =
     *     let open Sexplib.Sexp in
     *     match v with
     *     | I.Values vs -> List [ Atom "V"; sexp_of_stepmap vs ]
     *     | Inodes i -> List [ Atom "I"; sexp_of_inodes i ]
     *
     *   and sexp_of_t t =
     *     Sexplib.Sexp.(
     *       List
     *         [ Sexplib__Std.sexp_of_lazy_t sexp_of_hash t.hash; sexp_of_v t.v ])
     *
     *   let sexp_of_t t = sexp_of_t t.v
     *
     *   exception Misconstructed_Sexp of string
     *
     *   let v_of_sexp _vs = I.Values StepMap.empty
     *
     *   let t_of_sexp ts =
     *     let open Sexplib.Sexp in
     *     let open I in
     *     match ts with
     *     | Atom s -> raise (Misconstructed_Sexp s)
     *     | List
     *         [
     *           List [ Atom "hash"; Atom h ];
     *           List [ Atom "stable"; Atom s ];
     *           List [ Atom "v"; sv ];
     *         ] ->
     *         {
     *           hash = lazy (Result.get_ok (Irmin.Type.of_string hash_t h));
     *           stable = bool_of_string s;
     *           v = v_of_sexp sv;
     *         }
     *     | _ -> raise (Misconstructed_Sexp (to_string ts))
     *
     *   let t_of_sexp s = { find = niet; v = t_of_sexp s }
     *
     *   let of_t t =
     *     let l = I.list ~find:t.find t.v in
     *     D.join
     *       (D.of_int Conf.entries
     *       :: D.of_int Conf.stable_hash
     *       :: D.of_lazy_hash t.v.I.hash
     *       :: List.map (fun (s, k) -> D.join [ D.of_step s; D.of_value k ]) l)
     *
     *   let to_t _ = failwith "TODO"
     * end *)

    module Sexp :
      DATA_FORMAT
        with type t = Sexplib.Sexp.t
         and type metadata = T.metadata
         and type hash = T.hash
         and type step = T.step = struct
      open Sexplib.Sexp

      type t = Sexplib.Sexp.t
      type nonrec metadata = T.metadata
      type nonrec hash = T.hash
      type nonrec step = T.step

      let _pp = Sexplib.Sexp.pp_hum

      exception Misconstructed_Data of string
      exception Wrong_label of string * string

      let ( ?>= ) v = match v with Ok v -> v | Error (`Msg e) -> failwith e

      let parse_from_string s =
        let lexbuf = Lexing.from_string s in
        Sexplib.Sexp.scan_sexp lexbuf

      (* If a label is provided, construct a sexp starting with this label *)
      let ( >?= ) l s =
        match l with None -> s | Some lbl -> List [ Atom lbl; s ]

      (* If a label is provided, checks that the sexp starts with the
       * proper label and returns the rest of the sexp *)
      let ( <?= ) l s =
        match l with
        | None -> s
        | Some l1 -> (
            match s with
            | List [ Atom l2; s ] when l1 = l2 -> s
            | List [ Atom l2; _ ] -> raise (Wrong_label (l1, l2))
            | s -> raise (Misconstructed_Data (to_string s)))

      let parse_from_file f = Sexplib.Sexp.load_sexp f

      let of_hash ?label h =
        label >?= Sexplib.Sexp.(Atom (Fmt.str "%a" pp_hash h))

      let to_hash ?label h =
        match label <?= h with
        | Atom h -> ?>=(Irmin.Type.of_string hash_t h)
        | s -> raise (Misconstructed_Data (to_string s))

      let of_int ?label i = label >?= Sexplib.Std.sexp_of_int i
      let to_int ?label i = Sexplib.Std.int_of_sexp (label <?= i)
      let of_string ?label s = label >?= Sexplib.Std.sexp_of_string s
      let to_string ?label s = Sexplib.Std.string_of_sexp (label <?= s)
      let of_lazy_hash ?label h = label >?= Sexplib.Std.sexp_of_lazy_t of_hash h

      let to_lazy_hash ?label h =
        match label <?= h with
        | Atom h -> lazy ?>=(Irmin.Type.of_string hash_t h)
        | s -> raise (Misconstructed_Data (to_string s))

      let of_metadata ?label m =
        label >?= Sexplib.Sexp.Atom (Fmt.str "%a" (Irmin.Type.pp metadata_t) m)

      let to_metadata ?label m =
        match label <?= m with
        | Atom m -> ?>=(Irmin.Type.of_string metadata_t m)
        | s -> raise (Misconstructed_Data (to_string s))

      (* A value is either a Content (B for blob) or a Node (N) *)
      let of_value ?label ?label_hash ?label_metadata v =
        label
        >?=
        match v with
        | `Contents (h, m) ->
            List
              [
                Atom "B";
                of_hash ?label:label_hash h;
                of_metadata ?label:label_metadata m;
              ]
        | `Node h -> List [ Atom "N"; of_hash ?label:label_hash h ]

      let to_value ?label ?label_hash ?label_metadata v =
        match label <?= v with
        | List [ Atom "B"; h; m ] ->
            let h = to_hash ?label:label_hash h in
            let m = to_metadata ?label:label_metadata m in
            `Contents (h, m)
        | List [ Atom "N"; h ] ->
            let h = to_hash ?label:label_hash h in
            `Node h
        | v -> raise (Misconstructed_Data (Sexplib.Sexp.to_string v))

      let of_step ?label s =
        label >?= Sexplib.Sexp.Atom (Fmt.str "%a" (Irmin.Type.pp step_t) s)

      let to_step ?label s =
        match label <?= s with
        | Atom s -> ?>=(Irmin.Type.of_string step_t s)
        | s -> raise (Misconstructed_Data (to_string s))

      let join ?label tl = label >?= List tl
      let disjoin ?label t = match label <?= t with List l -> l | _ -> [ t ]
    end

    module MinimalSerdeSexp = MinimalSerde (Sexp)

    module Private = struct
      let hash t = I.hash t.v
      let stable t = I.stable t.v
      let length t = I.length t.v
    end
  end
end

module Make_ext
    (H : Irmin.Hash.S)
    (Node : Irmin.Private.Node.S with type hash = H.t)
    (Inter : INTER
               with type hash = H.t
                and type Val.metadata = Node.metadata
                and type Val.step = Node.step)
    (Pack : Pack.S with type value = Inter.Elt.t and type key = H.t) =
struct
  module Key = H

  type 'a t = 'a Pack.t
  type key = Key.t
  type value = Inter.Val.t

  let mem t k = Pack.mem t k

  let unsafe_find ~check_integrity t k =
    match Pack.unsafe_find ~check_integrity t k with
    | None -> None
    | Some v ->
        let v = Inter.Val_impl.of_bin v in
        Some v

  let find t k =
    Pack.find t k >|= function
    | None -> None
    | Some v ->
        let v = Inter.Val_impl.of_bin v in
        let find = unsafe_find ~check_integrity:true t in
        Some { Inter.Val.find; v }

  let save t v =
    let add k v =
      Pack.unsafe_append ~ensure_unique:true ~overcommit:false t k v
    in
    Inter.Val_impl.save ~add ~mem:(Pack.unsafe_mem t) v

  let hash v = Inter.Val_impl.hash v.Inter.Val.v

  let add t v =
    save t v.Inter.Val.v;
    Lwt.return (hash v)

  let equal_hash = Irmin.Type.(unstage (equal H.t))

  let check_hash expected got =
    if equal_hash expected got then ()
    else
      Fmt.invalid_arg "corrupted value: got %a, expecting %a" Inter.pp_hash
        expected Inter.pp_hash got

  let unsafe_add t k v =
    check_hash k (hash v);
    save t v.Inter.Val.v;
    Lwt.return_unit

  let batch = Pack.batch
  let v = Pack.v
  let integrity_check = Pack.integrity_check
  let close = Pack.close
  let sync = Pack.sync
  let clear = Pack.clear
  let clear_caches = Pack.clear_caches

  let decode_bin ~dict ~hash buff off =
    Inter.decode_bin ~dict ~hash buff off |> fst
end

module Make
    (Conf : Config.S)
    (H : Irmin.Hash.S)
    (Pack : Pack.MAKER with type key = H.t)
    (Node : Irmin.Private.Node.S with type hash = H.t) =
struct
  type index = Pack.index

  module Inter = Make_intermediate (Conf) (H) (Node)
  module Pack = Pack.Make (Inter.Elt)
  module Val = Inter.Val
  include Make_ext (H) (Node) (Inter) (Pack)
end<|MERGE_RESOLUTION|>--- conflicted
+++ resolved
@@ -767,7 +767,6 @@
       type d = D.t
       type nonrec hash = T.hash
 
-<<<<<<< HEAD
       (* This function combines the minimal number of elements needed to serialise
        * an inode. It will use the D.join function to create a data composed of
        * a list of the following form
@@ -801,7 +800,7 @@
                   let step = D.to_step step in
                   let value = D.to_value value in
                   aux ((step, value) :: acc) tl
-              | _ -> raise (D.Misconstructed_Data (D.to_string hd)))
+              | _ -> raise (D.Misconstructed_data (D.to_string hd)))
         in
 
         aux [] svl
@@ -816,39 +815,7 @@
                 (Wrong_Config
                    ((Conf.entries, Conf.stable_hash), (entries, stable_hash)))
             else (v @@ step_value_list_of_sexp step_value_list, D.to_hash hash)
-        | _ -> raise (D.Misconstructed_Data (D.to_string ts))
-=======
-      val of_int : ?label:string -> int -> t
-      val to_int : ?label:string -> t -> int
-      val of_string : ?label:string -> string -> t
-      val to_string : ?label:string -> t -> string
-      val of_hash : ?label:string -> hash -> t
-      val to_hash : ?label:string -> t -> hash
-      val of_lazy_hash : ?label:string -> hash Lazy.t -> t
-      val to_lazy_hash : ?label:string -> t -> hash Lazy.t
-      val of_metadata : ?label:string -> metadata -> t
-      val to_metadata : ?label:string -> t -> metadata
-
-      val of_value :
-        ?label:string ->
-        ?label_hash:string ->
-        ?label_metadata:string ->
-        [< `Contents of hash * metadata | `Node of hash ] ->
-        t
-
-      val to_value :
-        ?label:string ->
-        ?label_hash:string ->
-        ?label_metadata:string ->
-        t ->
-        [> `Contents of hash * metadata | `Node of hash ]
-
-      val of_step : ?label:string -> step -> t
-      val to_step : ?label:string -> t -> step
-      val join : ?label:string -> t list -> t
-      val disjoin : ?label:string -> t -> t list
-      val parse_from_string : string -> t
->>>>>>> d62f4734
+        | _ -> raise (D.Misconstructed_data (D.to_string ts))
     end
 
     (* module StructuralSerde (D : DATA_FORMAT) :
@@ -946,7 +913,7 @@
 
       let _pp = Sexplib.Sexp.pp_hum
 
-      exception Misconstructed_Data of string
+      exception Misconstructed_data of string
       exception Wrong_label of string * string
 
       let ( ?>= ) v = match v with Ok v -> v | Error (`Msg e) -> failwith e
@@ -968,7 +935,7 @@
             match s with
             | List [ Atom l2; s ] when l1 = l2 -> s
             | List [ Atom l2; _ ] -> raise (Wrong_label (l1, l2))
-            | s -> raise (Misconstructed_Data (to_string s)))
+            | s -> raise (Misconstructed_data (to_string s)))
 
       let parse_from_file f = Sexplib.Sexp.load_sexp f
 
@@ -978,7 +945,7 @@
       let to_hash ?label h =
         match label <?= h with
         | Atom h -> ?>=(Irmin.Type.of_string hash_t h)
-        | s -> raise (Misconstructed_Data (to_string s))
+        | s -> raise (Misconstructed_data (to_string s))
 
       let of_int ?label i = label >?= Sexplib.Std.sexp_of_int i
       let to_int ?label i = Sexplib.Std.int_of_sexp (label <?= i)
@@ -989,7 +956,7 @@
       let to_lazy_hash ?label h =
         match label <?= h with
         | Atom h -> lazy ?>=(Irmin.Type.of_string hash_t h)
-        | s -> raise (Misconstructed_Data (to_string s))
+        | s -> raise (Misconstructed_data (to_string s))
 
       let of_metadata ?label m =
         label >?= Sexplib.Sexp.Atom (Fmt.str "%a" (Irmin.Type.pp metadata_t) m)
@@ -997,7 +964,7 @@
       let to_metadata ?label m =
         match label <?= m with
         | Atom m -> ?>=(Irmin.Type.of_string metadata_t m)
-        | s -> raise (Misconstructed_Data (to_string s))
+        | s -> raise (Misconstructed_data (to_string s))
 
       (* A value is either a Content (B for blob) or a Node (N) *)
       let of_value ?label ?label_hash ?label_metadata v =
@@ -1022,7 +989,7 @@
         | List [ Atom "N"; h ] ->
             let h = to_hash ?label:label_hash h in
             `Node h
-        | v -> raise (Misconstructed_Data (Sexplib.Sexp.to_string v))
+        | v -> raise (Misconstructed_data (Sexplib.Sexp.to_string v))
 
       let of_step ?label s =
         label >?= Sexplib.Sexp.Atom (Fmt.str "%a" (Irmin.Type.pp step_t) s)
@@ -1030,7 +997,7 @@
       let to_step ?label s =
         match label <?= s with
         | Atom s -> ?>=(Irmin.Type.of_string step_t s)
-        | s -> raise (Misconstructed_Data (to_string s))
+        | s -> raise (Misconstructed_data (to_string s))
 
       let join ?label tl = label >?= List tl
       let disjoin ?label t = match label <?= t with List l -> l | _ -> [ t ]
