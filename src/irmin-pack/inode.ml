--- conflicted
+++ resolved
@@ -30,11 +30,7 @@
                and type node_key = Key.t) =
 struct
   (** If [should_be_stable ~length ~root] is true for an inode [i], then [i]
-<<<<<<< HEAD
       hashes the same way as a [Node.t] containing the same entries. *)
-=======
-      hashes the same way as a [Node.t] containings the same entries. *)
->>>>>>> 6ec3ef4e
   let should_be_stable ~length ~root =
     if length = 0 then true
     else if not root then false
@@ -184,11 +180,7 @@
           type t = Val_ref.t v [@@deriving irmin]
         end)
 
-<<<<<<< HEAD
     type 'vref t = { hash : H.t Lazy.t; root : bool; v : 'vref v }
-=======
-    type t = { hash : H.t Lazy.t; root : bool; v : v }
->>>>>>> 6ec3ef4e
 
     let t : type vref. vref Irmin.Type.t -> vref t Irmin.Type.t =
      fun vref_t ->
@@ -432,7 +424,6 @@
     (** The rule to determine the [is_root] property of a v0 [Value] is a bit
         convoluted, it relies on the fact that back then the following property
         was enforced: [Conf.stable_hash > Conf.entries].
-<<<<<<< HEAD
 
         When [t] is of tag [Values], then [t] is root iff [t] is stable.
 
@@ -444,19 +435,6 @@
 
         When [t] is a root of tag [Value], then [t] is stable, because:
 
-=======
-
-        When [t] is of tag [Values], then [t] is root iff [t] is stable.
-
-        When [t] is stable, then [t] is a root, because:
-
-        - Only 2 functions produce stable inodes: [stabilize] and [empty].
-        - Only the roots are output of [stabilize].
-        - An empty map can only be located at the root.
-
-        When [t] is a root of tag [Value], then [t] is stable, because:
-
->>>>>>> 6ec3ef4e
         - All the roots are output of [stabilize].
         - When an unstable inode enters [stabilize], it becomes stable if it has
           at most [Conf.stable_hash] leaves.
@@ -581,7 +559,6 @@
 
     and 'ptr v = Values of value StepMap.t | Tree of 'ptr tree
 
-<<<<<<< HEAD
     and 'ptr t = {
       root : bool;
       v : 'ptr v;
@@ -593,9 +570,6 @@
               TODO: consider reflecting the internal state of [Val_ref.t] as a
               type parameter of [t]. *)
     }
-=======
-    and 'ptr t = { hash : hash Lazy.t; root : bool; v : 'ptr v }
->>>>>>> 6ec3ef4e
 
     module Ptr = struct
       let val_ref : type ptr. ptr layout -> ptr -> Val_ref.t = function
@@ -860,15 +834,9 @@
     let is_root t = t.root
     let is_stable t = should_be_stable ~length:(length t) ~root:(is_root t)
 
-<<<<<<< HEAD
     let to_bin layout mode t =
       let v = to_bin_v layout mode t.v in
       Bin.v ~root:(is_root t) ~hash:(lazy (Val_ref.to_hash t.v_ref)) v
-=======
-    let to_bin layout t =
-      let v = to_bin_v layout t.v in
-      Bin.v ~root:(is_root t) ~hash:t.hash v
->>>>>>> 6ec3ef4e
 
     module Concrete = struct
       type kinded_key =
@@ -1011,13 +979,9 @@
                 let hash = hash v in
                 if not (equal_hash hash pointer) then
                   raise (Invalid_hash (hash, pointer, t));
-<<<<<<< HEAD
                 let t =
                   { v_ref = Val_ref.of_hash (lazy pointer); root = false; v }
                 in
-=======
-                let t = { hash = lazy pointer; root = false; v } in
->>>>>>> 6ec3ef4e
                 entries.(index) <- Some (Ptr.of_target Total t))
               tr.pointers;
             let length = Concrete.length t in
@@ -1034,11 +998,7 @@
           Node.hash node
         else hash v
       in
-<<<<<<< HEAD
       { v_ref = Val_ref.of_hash (lazy hash); root = true; v }
-=======
-      { hash = lazy hash; root = true; v }
->>>>>>> 6ec3ef4e
 
     let of_concrete t =
       try Ok (of_concrete_exn t) with
@@ -1051,11 +1011,7 @@
       | Unsorted_entries t -> Error (`Unsorted_entries t)
       | Unsorted_pointers t -> Error (`Unsorted_pointers t)
 
-<<<<<<< HEAD
     let hash t = Val_ref.to_hash t.v_ref
-=======
-    let hash t = Lazy.force t.hash
->>>>>>> 6ec3ef4e
 
     let check_write_op_supported t =
       if not @@ is_root t then
@@ -1066,7 +1022,6 @@
       (* If [t] is the empty inode (i.e. [n = 0]) then is is already stable *)
       if n > Conf.stable_hash then { t with root = true }
       else
-<<<<<<< HEAD
         let v_ref =
           Val_ref.of_hash
             (lazy
@@ -1074,14 +1029,6 @@
                Node.hash (Node.of_seq vs)))
         in
         { v_ref; v = t.v; root = true }
-=======
-        let hash =
-          lazy
-            (let vs = seq layout t in
-             Node.hash (Node.of_seq vs))
-        in
-        { hash; v = t.v; root = true }
->>>>>>> 6ec3ef4e
 
     let hash_key = short_hash_step
     let index ~depth k = abs (hash_key ~seed:depth k) mod Conf.entries
@@ -1104,7 +1051,6 @@
               t.entries;
             Tree { depth = t.Bin.depth; length = t.length; entries }
       in
-<<<<<<< HEAD
       {
         v_ref =
           Val_ref.of_hash t.Bin.hash
@@ -1117,21 +1063,12 @@
      fun _ ->
       let v_ref = Val_ref.of_hash (lazy (Node.hash (Node.empty ()))) in
       { root = false; v_ref; v = Values StepMap.empty }
-=======
-      { hash = t.Bin.hash; v; root = t.root }
-
-    let empty : 'a. 'a layout -> 'a t =
-     fun _ ->
-      let hash = lazy (Node.hash (Node.empty ())) in
-      { hash; root = false; v = Values StepMap.empty }
->>>>>>> 6ec3ef4e
 
     let values layout vs =
       let length = StepMap.cardinal vs in
       if length = 0 then empty layout
       else
         let v = Values vs in
-<<<<<<< HEAD
         let v_ref =
           Val_ref.of_hash (lazy (Bin.V.hash (to_bin_v layout Bin.Ptr_any v)))
         in
@@ -1143,15 +1080,6 @@
         Val_ref.of_hash (lazy (Bin.V.hash (to_bin_v layout Bin.Ptr_any v)))
       in
       { v_ref; root = false; v }
-=======
-        let hash = lazy (Bin.V.hash (to_bin_v layout v)) in
-        { hash; root = false; v }
-
-    let tree layout is =
-      let v = Tree is in
-      let hash = lazy (Bin.V.hash (to_bin_v layout v)) in
-      { hash; root = false; v }
->>>>>>> 6ec3ef4e
 
     let is_empty t =
       match t.v with Values vs -> StepMap.is_empty vs | Tree _ -> false
@@ -1449,16 +1377,12 @@
       | Unknown | Static _ -> assert false
       | Dynamic f -> f
 
-<<<<<<< HEAD
     let encode_bin :
         dict:(string -> int option) ->
         offset_of_key:(Key.t -> int63 option) ->
         hash ->
         t Irmin.Type.encode_bin =
-     fun ~dict ~offset_of_key hash (t : t) ->
-=======
-    let encode_bin ~dict ~offset_of_key hash (t : t) =
->>>>>>> 6ec3ef4e
+     fun ~dict ~offset_of_key hash t ->
       Stats.incr_inode_encode_bin ();
       let step s : Compress.name =
         let str = step_to_bin s in
@@ -1472,11 +1396,7 @@
       in
       let ptr : T.key Bin.with_index -> Compress.ptr =
        fun n ->
-<<<<<<< HEAD
         let hash = address_of_key n.vref in
-=======
-        let hash = address_of_key n.hash in
->>>>>>> 6ec3ef4e
         { index = n.index; hash }
       in
       let value : T.step * T.value -> Compress.value = function
@@ -1501,18 +1421,14 @@
 
     exception Exit of [ `Msg of string ]
 
-<<<<<<< HEAD
     let decode_bin :
         dict:(int -> string option) ->
         key_of_offset:(int63 -> key) ->
         key_of_hash:(hash -> key) ->
         t Irmin.Type.decode_bin =
      fun ~dict ~key_of_offset ~key_of_hash t pos_ref ->
-=======
-    let decode_bin ~dict ~key_of_offset ~key_of_hash:_ t off =
->>>>>>> 6ec3ef4e
       Stats.incr_inode_decode_bin ();
-      let i = decode_compress t off in
+      let i = decode_compress t pos_ref in
       let step : Compress.name -> T.step = function
         | Direct n -> n
         | Indirect s -> (
@@ -1523,15 +1439,9 @@
                 | Error e -> raise_notrace (Exit e)
                 | Ok v -> v))
       in
-<<<<<<< HEAD
       let key : Compress.address -> T.key = function
         | Indirect off -> key_of_offset off
         | Direct n -> key_of_hash n
-=======
-      let hash : Compress.address -> H.t = function
-        | Indirect off -> key_of_offset off
-        | Direct n -> n
->>>>>>> 6ec3ef4e
       in
       let ptr : Compress.ptr -> T.key Bin.with_index =
        fun n ->
@@ -1548,11 +1458,7 @@
             let hash = key h in
             (name, `Node hash)
       in
-<<<<<<< HEAD
       let t : Compress.tagged_v -> T.key Bin.v =
-=======
-      let t : Compress.tagged_v -> Bin.v =
->>>>>>> 6ec3ef4e
        fun tv ->
         let v =
           match tv with
@@ -1699,13 +1605,9 @@
       and layout = I.Partial find in
       Partial (layout, I.of_bin layout v)
 
-<<<<<<< HEAD
     let to_raw t =
       apply t { f = (fun layout v -> I.to_bin layout Bin.Ptr_key v) }
 
-=======
-    let to_raw t = apply t { f = (fun layout v -> I.to_bin layout v) }
->>>>>>> 6ec3ef4e
     let stable t = apply t { f = (fun _ v -> I.is_stable v) }
     let length t = apply t { f = (fun _ v -> I.length v) }
     let clear t = apply t { f = (fun layout v -> I.clear layout v) }
