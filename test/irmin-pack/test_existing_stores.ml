--- conflicted
+++ resolved
@@ -324,7 +324,6 @@
 end
 
 let tests =
-  let _ = Test_corrupted_stores.test_freeze_lock in
   [
     Alcotest.test_case "Test migration V1 to V2" `Quick (fun () ->
         Lwt_main.run (Test_store.v1_to_v2 ()));
@@ -332,13 +331,6 @@
         Lwt_main.run (Test_reconstruct.test_reconstruct ()));
     Alcotest.test_case "Test integrity check" `Quick (fun () ->
         Lwt_main.run (Test_corrupted_stores.test ()));
-<<<<<<< HEAD
-    Alcotest.test_case "Test integrity check on layered stores" `Quick
-      (fun () -> Lwt_main.run (Test_corrupted_stores.test_layered_store ()));
-    (* Alcotest.test_case "Test freeze lock on layered stores" `Quick (fun () ->
-     *     Lwt_main.run (Test_corrupted_stores.test_freeze_lock ())); *)
-=======
->>>>>>> 6ec3ef4e
     Alcotest.test_case "Test integrity check for inodes" `Quick (fun () ->
         Lwt_main.run (Test_corrupted_inode.test ()));
   ]