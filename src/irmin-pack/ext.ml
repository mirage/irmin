(*
 * Copyright (c) 2018-2021 Tarides <contact@tarides.com>
 *
 * Permission to use, copy, modify, and distribute this software for any
 * purpose with or without fee is hereby granted, provided that the above
 * copyright notice and this permission notice appear in all copies.
 *
 * THE SOFTWARE IS PROVIDED "AS IS" AND THE AUTHOR DISCLAIMS ALL WARRANTIES
 * WITH REGARD TO THIS SOFTWARE INCLUDING ALL IMPLIED WARRANTIES OF
 * MERCHANTABILITY AND FITNESS. IN NO EVENT SHALL THE AUTHOR BE LIABLE FOR
 * ANY SPECIAL, DIRECT, INDIRECT, OR CONSEQUENTIAL DAMAGES OR ANY DAMAGES
 * WHATSOEVER RESULTING FROM LOSS OF USE, DATA OR PROFITS, WHETHER IN AN
 * ACTION OF CONTRACT, NEGLIGENCE OR OTHER TORTIOUS ACTION, ARISING OUT OF
 * OR IN CONNECTION WITH THE USE OR PERFORMANCE OF THIS SOFTWARE.
 *)

open! Import
module IO = IO.Unix

module Maker (V : Version.S) (Config : Conf.S) = struct
  type endpoint = unit

  include Pack_key.Store_spec

  module Make (Schema : Irmin.Schema.Extended) = struct
    open struct
      module P = Schema.Path
      module M = Schema.Metadata
      module C = Schema.Contents
      module B = Schema.Branch
    end

    module H = Schema.Hash
    module Index = Pack_index.Make (H)
    module Pack = Pack_store.Maker (V) (Index) (H)
    module Dict = Pack_dict.Make (V)
    module XKey = Pack_key.Make (H)

    module X = struct
      module Hash = H

      type 'a value = { hash : H.t; kind : Pack_value.Kind.t; v : 'a }
      [@@deriving irmin]

      module Contents = struct
        module Pack_value = Pack_value.Of_contents (Config) (H) (XKey) (C)
        module CA = Pack.Make (Pack_value)
        include Irmin.Contents.Store_indexable (CA) (H) (C)
      end

      module Node = struct
        module Value = Schema.Node (XKey) (XKey)

        module CA = struct
          module Inter = Inode.Make_internal (Config) (H) (XKey) (Value)
          include Inode.Make_persistent (H) (Value) (Inter) (Pack)
        end

        include
          Irmin.Node.Generic_key.Store (Contents) (CA) (H) (CA.Val) (M) (P)
      end

      module Node_portable = Node.CA.Val.Portable

      module Schema = struct
        include Schema
        module Node = Node
      end

      module Commit = struct
        module Value = struct
<<<<<<< HEAD
          include Schema.Commit (XKey) (XKey)
          (** NOTE: here we derive a serialisation format for commits that uses
              hashes for keys, matching the [Commit_v0] kind. This is safe since
              objects of this type are always indexed.

              [Pack_value.Of_commit] constructs a new codec for [Commit_v1]
              objects that uses offsets as pointers instead. *)

=======
          include Schema.Commit (Node.Key) (XKey)
>>>>>>> 6ec3ef4e
          module Info = Schema.Info

          type hash = Hash.t [@@deriving irmin]
        end

        module Pack_value = Pack_value.Of_commit (H) (XKey) (Value)
        module CA = Pack.Make (Pack_value)

        include
          Irmin.Commit.Generic_key.Store (Schema.Info) (Node) (CA) (H) (Value)
      end

<<<<<<< HEAD
      module Commit_portable = struct
        module Hash_key = Irmin.Key.Of_hash (Hash)
        include Schema.Commit (Hash_key) (Hash_key)

        let of_commit : Commit.Value.t -> t =
         fun t ->
          let info = Commit.Value.info t
          and node = Commit.Value.node t |> XKey.to_hash
          and parents = Commit.Value.parents t |> List.map XKey.to_hash in
          v ~info ~node ~parents

        module Info = Schema.Info

        type hash = Hash.t [@@deriving irmin]
      end
=======
      module Commit_portable = Irmin.Commit.Portable.Of_commit (Commit.Value)
>>>>>>> 6ec3ef4e

      module Branch = struct
        module Key = B
        module Val = XKey
        module AW = Atomic_write.Make_persistent (V) (Key) (Val)
        include Atomic_write.Closeable (AW)

        let v ?fresh ?readonly path =
          AW.v ?fresh ?readonly path >|= make_closeable
      end

      module Slice = Irmin.Backend.Slice.Make (Contents) (Node) (Commit)
      module Remote = Irmin.Backend.Remote.None (Commit.Key) (B)

      module Repo = struct
        type t = {
          config : Irmin.Backend.Conf.t;
          contents : read Contents.CA.t;
          node : read Node.CA.t;
          commit : read Commit.CA.t;
          branch : Branch.t;
          index : Index.t;
        }

        let contents_t t : 'a Contents.t = t.contents
        let node_t t : 'a Node.t = (contents_t t, t.node)
        let commit_t t : 'a Commit.t = (node_t t, t.commit)
        let branch_t t = t.branch

        let batch t f =
          Commit.CA.batch t.commit (fun commit ->
              Node.CA.batch t.node (fun node ->
                  Contents.CA.batch t.contents (fun contents ->
                      let contents : 'a Contents.t = contents in
                      let node : 'a Node.t = (contents, node) in
                      let commit : 'a Commit.t = (node, commit) in
                      f contents node commit)))

        let unsafe_v config =
          let root = Conf.root config
          and fresh = Conf.fresh config
          and lru_size = Conf.lru_size config
          and readonly = Conf.readonly config
          and log_size = Conf.index_log_size config
          and throttle = Conf.merge_throttle config
          and indexing_strategy = Conf.indexing_strategy config in
          let f = ref (fun () -> ()) in
          let index =
            Index.v
              ~flush_callback:(fun () -> !f ())
                (* backpatching to add pack flush before an index flush *)
              ~fresh ~readonly ~throttle ~log_size root
          in
          let* contents =
            Contents.CA.v ~fresh ~readonly ~lru_size ~index ~indexing_strategy
              root
          in
          let* node =
            Node.CA.v ~fresh ~readonly ~lru_size ~index ~indexing_strategy root
          in
          let* commit =
            Commit.CA.v ~fresh ~readonly ~lru_size ~index ~indexing_strategy
              root
          in
          let+ branch = Branch.v ~fresh ~readonly root in
          (* Stores share instances in memory, one flush is enough. In case of a
             system crash, the flush_callback might not make with the disk. In
             this case, when the store is reopened, [integrity_check] needs to be
             called to repair the store. *)
          (f := fun () -> Commit.CA.flush ~index:false commit);
          { contents; node; commit; branch; config; index }

        let close t =
          Index.close t.index;
          Contents.CA.close (contents_t t) >>= fun () ->
          Node.CA.close (snd (node_t t)) >>= fun () ->
          Commit.CA.close (snd (commit_t t)) >>= fun () -> Branch.close t.branch

        let v config =
          Lwt.catch
            (fun () -> unsafe_v config)
            (function
              | Version.Invalid { expected; found } as e
                when expected = V.version ->
                  [%log.err
                    "[%s] Attempted to open store of unsupported version %a"
                      (Conf.root config) Version.pp found];
                  Lwt.fail e
              | e -> Lwt.fail e)

        (** Stores share instances in memory, one sync is enough. However each
            store has its own lru and all have to be cleared. *)
        let sync t =
          let on_generation_change () =
            Node.CA.clear_caches (snd (node_t t));
            Contents.CA.clear_caches (contents_t t)
          in
          Commit.CA.sync ~on_generation_change (snd (commit_t t))

        exception Clear_unsupported

        let clear _t =
          (* NOTE: [clear] cannot be easily supported by `irmin-pack` with structured
             keys: calling [clear] makes any in-memory [key] values generated before
             the [clear] invalid, and [find] doesn't have an easy way to check whether
             this has happened (i.e. the existing keys may be "valid" offsets in the
             post-cleared store, with arbitrary bytes at the location to be read).

             To avoid this problem of invalidating keys, [clear] is currently
             unsupported. A future implementation could add the store generation
             number to the key type (and use these during [find] to ensure that no
             intermediate clears have occurred), but this would require having a
             decode implementation for keys (and values containing keys) that can
             inject the right generation number at the point of decode. *)
          raise Clear_unsupported

        let flush t =
          Commit.CA.flush (snd (commit_t t));
          Branch.flush t.branch
      end
    end

    let integrity_check ?ppf ~auto_repair t =
      let module Checks = Checks.Index (Index) in
      let contents = X.Repo.contents_t t in
      let nodes = X.Repo.node_t t |> snd in
      let commits = X.Repo.commit_t t |> snd in
      let check ~kind ~offset ~length k =
        match kind with
        | `Contents -> X.Contents.CA.integrity_check ~offset ~length k contents
        | `Node -> X.Node.CA.integrity_check ~offset ~length k nodes
        | `Commit -> X.Commit.CA.integrity_check ~offset ~length k commits
      in
      Checks.integrity_check ?ppf ~auto_repair ~check t.index

    include Irmin.Of_backend (X)

    let integrity_check_inodes ?heads t =
      [%log.debug "Check integrity for inodes"];
      let bar, (_, progress_nodes, progress_commits) =
        Utils.Progress.increment ()
      in
      let errors = ref [] in
      let nodes = X.Repo.node_t t |> snd in
      let node k =
        progress_nodes ();
        X.Node.CA.integrity_check_inodes nodes k >|= function
        | Ok () -> ()
        | Error msg -> errors := msg :: !errors
      in
      let commit _ =
        progress_commits ();
        Lwt.return_unit
      in
      let* heads =
        match heads with None -> Repo.heads t | Some m -> Lwt.return m
      in
      let hashes = List.map (fun x -> `Commit (Commit.key x)) heads in
      let+ () =
        Repo.iter ~cache_size:1_000_000 ~min:[] ~max:hashes ~node ~commit t
      in
      Utils.Progress.finalise bar;
      let pp_commits = Fmt.list ~sep:Fmt.comma Commit.pp_hash in
      if !errors = [] then
        Fmt.kstr (fun x -> Ok (`Msg x)) "Ok for heads %a" pp_commits heads
      else
        Fmt.kstr
          (fun x -> Error (`Msg x))
          "Inconsistent inodes found for heads %a: %a" pp_commits heads
          Fmt.(list ~sep:comma string)
          !errors

    module Stats = struct
      let pp_key = Irmin.Type.pp XKey.t

      let traverse_inodes ~dump_blob_paths_to commit repo =
        let module Stats = Checks.Stats (struct
          type nonrec step = step

          let step_t = step_t

          module Hash = Hash
        end) in
        let t = Stats.v () in
        let pred_node repo k =
          X.Node.find (X.Repo.node_t repo) k >|= function
          | None -> Fmt.failwith "key %a not found" pp_key k
          | Some v ->
              let width = X.Node.Val.length v in
              let nb_children = X.Node.CA.Val.nb_children v in
              let preds = X.Node.CA.Val.pred v in
              let () =
                preds
                |> List.map (function
                     | s, `Contents h -> (s, `Contents (XKey.to_hash h))
                     | s, `Inode h -> (s, `Inode (XKey.to_hash h))
                     | s, `Node h -> (s, `Node (XKey.to_hash h)))
                |> Stats.visit_node t (XKey.to_hash k) ~width ~nb_children
              in
              List.rev_map
                (function
                  | s, `Inode x ->
                      assert (s = None);
                      `Node x
                  | _, `Node x -> `Node x
                  | _, `Contents x -> `Contents x)
                preds
        in
        (* We are traversing only one commit. *)
        let pred_commit repo k =
          X.Commit.find (X.Repo.commit_t repo) k >|= function
          | None -> []
          | Some c ->
              let node = X.Commit.Val.node c in
              Stats.visit_commit t (XKey.to_hash node);
              [ `Node node ]
        in
        let pred_contents _repo k =
          Stats.visit_contents t (XKey.to_hash k);
          Lwt.return []
        in
        (* We want to discover all paths to a node, so we don't cache nodes
           during traversal. *)
        let* () =
          Repo.breadth_first_traversal ~cache_size:0 ~pred_node ~pred_commit
            ~pred_contents ~max:[ commit ] repo
        in
        Stats.pp_results ~dump_blob_paths_to t;
        Lwt.return_unit

      let run ~dump_blob_paths_to ~commit repo =
        Printexc.record_backtrace true;
        let key = `Commit (Commit.key commit) in
        traverse_inodes ~dump_blob_paths_to key repo
    end

    let stats = Stats.run
    let sync = X.Repo.sync
    let clear = X.Repo.clear
    let migrate = Migrate.run
    let flush = X.Repo.flush

    module Traverse_pack_file = Traverse_pack_file.Make (struct
      module Version = V
      module Hash = H
      module Index = Index
      module Inode = X.Node.CA
      module Dict = Dict
      module Contents = X.Contents.Pack_value
      module Commit = X.Commit.Pack_value
    end)

    let traverse_pack_file = Traverse_pack_file.run
  end
end<|MERGE_RESOLUTION|>--- conflicted
+++ resolved
@@ -69,8 +69,7 @@
 
       module Commit = struct
         module Value = struct
-<<<<<<< HEAD
-          include Schema.Commit (XKey) (XKey)
+          include Schema.Commit (Node.Key) (XKey)
           (** NOTE: here we derive a serialisation format for commits that uses
               hashes for keys, matching the [Commit_v0] kind. This is safe since
               objects of this type are always indexed.
@@ -78,9 +77,6 @@
               [Pack_value.Of_commit] constructs a new codec for [Commit_v1]
               objects that uses offsets as pointers instead. *)
 
-=======
-          include Schema.Commit (Node.Key) (XKey)
->>>>>>> 6ec3ef4e
           module Info = Schema.Info
 
           type hash = Hash.t [@@deriving irmin]
@@ -93,7 +89,6 @@
           Irmin.Commit.Generic_key.Store (Schema.Info) (Node) (CA) (H) (Value)
       end
 
-<<<<<<< HEAD
       module Commit_portable = struct
         module Hash_key = Irmin.Key.Of_hash (Hash)
         include Schema.Commit (Hash_key) (Hash_key)
@@ -109,9 +104,6 @@
 
         type hash = Hash.t [@@deriving irmin]
       end
-=======
-      module Commit_portable = Irmin.Commit.Portable.Of_commit (Commit.Value)
->>>>>>> 6ec3ef4e
 
       module Branch = struct
         module Key = B
