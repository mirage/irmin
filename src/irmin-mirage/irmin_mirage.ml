(*
 * Copyright (c) 2017 Thomas Gazagnaire <thomas@gazagnaire.org>
 *
 * Permission to use, copy, modify, and distribute this software for any
 * purpose with or without fee is hereby granted, provided that the above
 * copyright notice and this permission notice appear in all copies.
 *
 * THE SOFTWARE IS PROVIDED "AS IS" AND THE AUTHOR DISCLAIMS ALL WARRANTIES
 * WITH REGARD TO THIS SOFTWARE INCLUDING ALL IMPLIED WARRANTIES OF
 * MERCHANTABILITY AND FITNESS. IN NO EVENT SHALL THE AUTHOR BE LIABLE FOR
 * ANY SPECIAL, DIRECT, INDIRECT, OR CONSEQUENTIAL DAMAGES OR ANY DAMAGES
 * WHATSOEVER RESULTING FROM LOSS OF USE, DATA OR PROFITS, WHETHER IN AN
 * ACTION OF CONTRACT, NEGLIGENCE OR OTHER TORTIOUS ACTION, ARISING OUT OF
 * OR IN CONNECTION WITH THE USE OR PERFORMANCE OF THIS SOFTWARE.
 *)

open Astring
open Lwt.Infix

module Info (N: sig val name: string end) (C: Mirage_clock.PCLOCK) = struct
  let f c fmt =
    Fmt.kstrf (fun msg () ->
        C.now_d_ps c |>
        Ptime.v |> Ptime.to_float_s |> Int64.of_float |> fun date ->
        Irmin.Info.v ~date ~author:N.name msg
      ) fmt
end

module type S = sig
  include Irmin_git.S with type Private.Sync.endpoint = Git_mirage.endpoint
  val remote:
    ?conduit:Conduit_mirage.conduit ->
    ?resolver:Resolver_lwt.t ->
    ?headers:Cohttp.Header.t ->
    string -> Irmin.remote
end

module Git = struct

  module type S_MAKER = functor
    (G: Irmin_git.G)
    (C: Irmin.Contents.S)
    (P: Irmin.Path.S)
    (B: Irmin.Branch.S) ->
    S with type key = P.t
       and type step = P.step
       and module Key = P
       and type contents = C.t
       and type branch = B.t
       and module Git = G

  module type KV_MAKER = functor
    (G: Irmin_git.G)
    (C: Irmin.Contents.S) ->
    S with type key = string list
       and type step = string
       and type contents = C.t
       and type branch = string
       and module Git = G

  module type REF_MAKER = functor
    (G: Irmin_git.G)
    (C: Irmin.Contents.S) ->
    S with type key = string list
       and type step = string
       and type contents = C.t
       and type branch = Irmin_git.reference
       and module Git = G

  module Make
      (G: Irmin_git.G)
      (C: Irmin.Contents.S)
      (P: Irmin.Path.S)
      (B: Irmin.Branch.S)
  = struct
    include Irmin_git.Make(G)(Git_mirage.Sync(G))(C)(P)(B)
    let remote ?conduit ?resolver ?headers uri =
      let e =
        Git_mirage.endpoint ?headers ?conduit ?resolver (Uri.of_string uri)
      in
      E e
  end

  module Ref (G: Irmin_git.G) (C: Irmin.Contents.S) = struct
    include Irmin_git.Ref(G)(Git_mirage.Sync(G))(C)
    let remote ?conduit ?resolver ?headers uri =
      let e =
        Git_mirage.endpoint ?headers ?conduit ?resolver (Uri.of_string uri)
      in
      E e
  end

  module KV (G: Irmin_git.G) (C: Irmin.Contents.S) = struct
    include Irmin_git.KV(G)(Git_mirage.Sync(G))(C)
    let remote ?conduit ?resolver ?headers uri =
      let e =
        Git_mirage.endpoint ?headers ?conduit ?resolver (Uri.of_string uri)
      in
      E e

  end

  module type KV_RO = sig
    type git
    include Mirage_kv_lwt.RO
    val connect:
      ?depth:int ->
      ?branch:string ->
      ?path:string ->
      ?conduit:Conduit_mirage.t ->
      ?resolver:Resolver_lwt.t ->
      ?headers:Cohttp.Header.t ->
      git -> string -> t Lwt.t
  end

  module KV_RO (G: Git.S) = struct

    module G = struct
      include G
      let v ?dotgit:_ ?compression:_ ?buffers:_ _root =
        assert false
    end

    open Lwt.Infix

    module S = KV(G)(Irmin.Contents.String)

    module Sync = Irmin.Sync(S)

    type 'a io = 'a Lwt.t
    type t = { path: string list; t: S.t; }
    let disconnect _ = Lwt.return_unit
    type page_aligned_buffer = Cstruct.t
    let unknown_key k = Lwt.return (Error (`Unknown_key k))
    let ok x = Lwt.return (Ok x)
    type error = Mirage_kv.error
    let pp_error = Mirage_kv.pp_error

    let read_head t =
      S.Head.find t.t >|= function
      | None   -> "empty HEAD"
      | Some h ->
        let info = S.Commit.info h in
        Fmt.strf
          "commit: %a\n\
           Author: %s\n\
           Date: %Ld\n\
           \n\
           %s\n"
          S.Commit.pp_hash h
          (Irmin.Info.author info)
          (Irmin.Info.date info)
          (Irmin.Info.message info)

    let mk_path t path =
      String.cuts path ~sep:"/"
      |> List.filter ((<>) "")
      |> List.append t.path

    let mem t path = S.mem t.t (mk_path t path) >|= fun res -> Ok res

    let read_store t path off len =
      S.find t.t (mk_path t path) >>= function
      | None   -> unknown_key path
      | Some v ->
        (* XXX(samoht): this clearly could be improved *)
        ok [Cstruct.of_string (String.with_range v ~first:off ~len)]

    let read t path off len =
      let off = Int64.to_int off
      and len = Int64.to_int len
      in
      match path with
      | "HEAD" ->
        read_head t >>= fun buf ->
        let buf = Cstruct.sub (Cstruct.of_string buf) off len in
        ok [buf]
      | _ -> read_store t path off len

    let size_head t =
      read_head t >>= fun buf -> ok (Int64.of_int @@ String.length buf)

    let size_store t path =
      S.find t.t (mk_path t path) >>= function
      | None   -> unknown_key path
      | Some v -> ok (Int64.of_int @@ String.length v)

    let size t = function
      | "HEAD" -> size_head t
      | path    -> size_store t path

    let connect ?(depth = 1) ?(branch = "master") ?path ?conduit ?resolver ?headers
        t uri =
      let remote = S.remote ?conduit ?resolver ?headers uri in
      let path = match path with
        | None -> []
        | Some s -> List.filter ((<>)"") @@ String.cuts s ~sep:"/"
      in
      let head = G.Reference.of_string ("refs/heads/" ^ branch) in
      S.repo_of_git ~bare:true ~head t >>= fun repo ->
      S.of_branch repo branch >>= fun t ->
      Sync.pull_exn t ~depth remote `Set >|= fun () ->
      { t = t; path }

  end

  module Mem = struct
    module G     = Irmin_git.Mem
    module Make  = Make(G)
    module Ref   = Ref(G)
    module KV    = KV(G)
    module KV_RO = KV_RO(G)
  end

end

module Graphql = struct
<<<<<<< HEAD
  module Server = struct
    module type S = sig
      module Pclock: Mirage_clock_lwt.PCLOCK
      module Http: Cohttp_lwt.S.Server
      module Store: Irmin.S with type Private.Sync.endpoint = Git_mirage.endpoint

      val start:
        pclock:Pclock.t
        -> http:(Conduit_mirage.server -> Http.t -> unit Lwt.t)
        -> Conduit_mirage.server
        -> Store.t -> unit Lwt.t
    end

    module Make
        (Store: Irmin.S with type Private.Sync.endpoint = Git_mirage.endpoint)
        (Pclock: Mirage_clock_lwt.PCLOCK)
        (Http: Cohttp_lwt.S.Server)
    = struct
      module Store = Store
      module Pclock = Pclock
      module Http = Http

      let init p =
        let module Server = struct
          type conn = Http.conn
          type server = Http.t -> unit Lwt.t
          let respond_string = Http.respond_string
          let run http callback =
            http @@ Http.make ~callback ()
        end in
        let module Config = struct
          let info ?(author = "irmin-graphql") fmt =
            let module I = Info(struct let name = author end)(Pclock) in
            I.f p fmt

          let remote = Some (fun ?headers uri ->
              let e =
                Git_mirage.endpoint ?headers (Uri.of_string uri)
              in
              Store.E e)
        end in
        (module Irmin_graphql.Server.Make(Server)(Config)(Store):
          Irmin_graphql.Server.S with type server = Http.t -> unit Lwt.t and type store = Store.t)

      let start ~pclock ~http server store =
        let (module G) = init pclock in
        G.run_server (http server) store
    end
  end

  module Client = struct
    module type S = sig
      module Store: Irmin.S
      module Http: Cohttp_lwt.S.Client
      include Irmin_graphql.Client.S with module Store := Store

      type client
      val init: ?ctx:Http.ctx -> ?headers:Cohttp.Header.t -> Uri.t -> client
    end

    module Make(Store: Irmin.S)(Http: Cohttp_lwt.S.Client) = struct
      module Backend = struct
        type t =
          { ctx : Http.ctx option
          ; addr : Uri.t
          ; headers : Cohttp.Header.t option }

        let post t s =
          let body = Cohttp_lwt.Body.of_string s in
          Http.post ?ctx:t.ctx ~body ?headers:t.headers t.addr
          >>= fun (_, body) -> Cohttp_lwt.Body.to_string body
      end

      type client = Backend.t

      let init ?ctx ?headers addr = Backend.{ctx; addr; headers}

      module Http = Http
      include Irmin_graphql.Client.Make (Backend)(Store)
    end
=======
  module type S = sig
    module Pclock: Mirage_clock_lwt.PCLOCK
    module Http: Cohttp_lwt.S.Server
    module Store: Irmin.S with type Private.Sync.endpoint = Git_mirage.endpoint

    val start:
      pclock:Pclock.t
      -> http:(Http.t -> unit Lwt.t)
      -> Store.t -> unit Lwt.t
  end

  module Make
      (Http: Cohttp_lwt.S.Server)
      (Store: Irmin.S with type Private.Sync.endpoint = Git_mirage.endpoint)
      (Pclock: Mirage_clock_lwt.PCLOCK)
  = struct
    module Store = Store
    module Pclock = Pclock
    module Http = Http

    let init p =
      let module Config = struct
        let info ?(author = "irmin-graphql") fmt =
          let module I = Info(struct let name = author end)(Pclock) in
          I.f p fmt

        let remote = Some (fun ?headers uri ->
            let e =
              Git_mirage.endpoint ?headers (Uri.of_string uri)
            in
            Store.E e)
      end in
      (module Irmin_graphql.Make(Http)(Config)(Store): Irmin_graphql.S with type server = Http.t and type store = Store.t)

    let start ~pclock ~http store =
      let (module G) = init pclock in
      let server = G.server store in
      http server
>>>>>>> a051ef40
  end
end<|MERGE_RESOLUTION|>--- conflicted
+++ resolved
@@ -15,7 +15,6 @@
  *)
 
 open Astring
-open Lwt.Infix
 
 module Info (N: sig val name: string end) (C: Mirage_clock.PCLOCK) = struct
   let f c fmt =
@@ -215,7 +214,6 @@
 end
 
 module Graphql = struct
-<<<<<<< HEAD
   module Server = struct
     module type S = sig
       module Pclock: Mirage_clock_lwt.PCLOCK
@@ -224,28 +222,20 @@
 
       val start:
         pclock:Pclock.t
-        -> http:(Conduit_mirage.server -> Http.t -> unit Lwt.t)
-        -> Conduit_mirage.server
+        -> http:(Http.t -> unit Lwt.t)
         -> Store.t -> unit Lwt.t
     end
 
     module Make
+        (Http: Cohttp_lwt.S.Server)
         (Store: Irmin.S with type Private.Sync.endpoint = Git_mirage.endpoint)
         (Pclock: Mirage_clock_lwt.PCLOCK)
-        (Http: Cohttp_lwt.S.Server)
     = struct
       module Store = Store
       module Pclock = Pclock
       module Http = Http
 
       let init p =
-        let module Server = struct
-          type conn = Http.conn
-          type server = Http.t -> unit Lwt.t
-          let respond_string = Http.respond_string
-          let run http callback =
-            http @@ Http.make ~callback ()
-        end in
         let module Config = struct
           let info ?(author = "irmin-graphql") fmt =
             let module I = Info(struct let name = author end)(Pclock) in
@@ -257,84 +247,12 @@
               in
               Store.E e)
         end in
-        (module Irmin_graphql.Server.Make(Server)(Config)(Store):
-          Irmin_graphql.Server.S with type server = Http.t -> unit Lwt.t and type store = Store.t)
-
-      let start ~pclock ~http server store =
+        (module Irmin_graphql.Server.Make(Http)(Config)(Store): Irmin_graphql.Server.S with type server = Http.t and type store = Store.t)
+
+      let start ~pclock ~http store =
         let (module G) = init pclock in
-        G.run_server (http server) store
+        let server = G.server store in
+        http server
     end
   end
-
-  module Client = struct
-    module type S = sig
-      module Store: Irmin.S
-      module Http: Cohttp_lwt.S.Client
-      include Irmin_graphql.Client.S with module Store := Store
-
-      type client
-      val init: ?ctx:Http.ctx -> ?headers:Cohttp.Header.t -> Uri.t -> client
-    end
-
-    module Make(Store: Irmin.S)(Http: Cohttp_lwt.S.Client) = struct
-      module Backend = struct
-        type t =
-          { ctx : Http.ctx option
-          ; addr : Uri.t
-          ; headers : Cohttp.Header.t option }
-
-        let post t s =
-          let body = Cohttp_lwt.Body.of_string s in
-          Http.post ?ctx:t.ctx ~body ?headers:t.headers t.addr
-          >>= fun (_, body) -> Cohttp_lwt.Body.to_string body
-      end
-
-      type client = Backend.t
-
-      let init ?ctx ?headers addr = Backend.{ctx; addr; headers}
-
-      module Http = Http
-      include Irmin_graphql.Client.Make (Backend)(Store)
-    end
-=======
-  module type S = sig
-    module Pclock: Mirage_clock_lwt.PCLOCK
-    module Http: Cohttp_lwt.S.Server
-    module Store: Irmin.S with type Private.Sync.endpoint = Git_mirage.endpoint
-
-    val start:
-      pclock:Pclock.t
-      -> http:(Http.t -> unit Lwt.t)
-      -> Store.t -> unit Lwt.t
-  end
-
-  module Make
-      (Http: Cohttp_lwt.S.Server)
-      (Store: Irmin.S with type Private.Sync.endpoint = Git_mirage.endpoint)
-      (Pclock: Mirage_clock_lwt.PCLOCK)
-  = struct
-    module Store = Store
-    module Pclock = Pclock
-    module Http = Http
-
-    let init p =
-      let module Config = struct
-        let info ?(author = "irmin-graphql") fmt =
-          let module I = Info(struct let name = author end)(Pclock) in
-          I.f p fmt
-
-        let remote = Some (fun ?headers uri ->
-            let e =
-              Git_mirage.endpoint ?headers (Uri.of_string uri)
-            in
-            Store.E e)
-      end in
-      (module Irmin_graphql.Make(Http)(Config)(Store): Irmin_graphql.S with type server = Http.t and type store = Store.t)
-
-    let start ~pclock ~http store =
-      let (module G) = init pclock in
-      let server = G.server store in
-      http server
->>>>>>> a051ef40
-  end
 end