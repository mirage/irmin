(*
 * Copyright (c) 2018-2021 Tarides <contact@tarides.com>
 *
 * Permission to use, copy, modify, and distribute this software for any
 * purpose with or without fee is hereby granted, provided that the above
 * copyright notice and this permission notice appear in all copies.
 *
 * THE SOFTWARE IS PROVIDED "AS IS" AND THE AUTHOR DISCLAIMS ALL WARRANTIES
 * WITH REGARD TO THIS SOFTWARE INCLUDING ALL IMPLIED WARRANTIES OF
 * MERCHANTABILITY AND FITNESS. IN NO EVENT SHALL THE AUTHOR BE LIABLE FOR
 * ANY SPECIAL, DIRECT, INDIRECT, OR CONSEQUENTIAL DAMAGES OR ANY DAMAGES
 * WHATSOEVER RESULTING FROM LOSS OF USE, DATA OR PROFITS, WHETHER IN AN
 * ACTION OF CONTRACT, NEGLIGENCE OR OTHER TORTIOUS ACTION, ARISING OUT OF
 * OR IN CONNECTION WITH THE USE OR PERFORMANCE OF THIS SOFTWARE.
 *)

open! Import
open Common

let root = Filename.concat "_build" "test-inode"
let src = Logs.Src.create "tests.instances" ~doc:"Tests"

module Log = (val Logs.src_log src : Logs.LOG)

module Conf = struct
  let entries = 2
  let stable_hash = 3
<<<<<<< HEAD
  let contents_length_header = `Varint
=======
  let contents_length_header = Some `Varint
>>>>>>> 7ead9b7a
end

let log_size = 1000

module Path = Irmin.Path.String_list
module Metadata = Irmin.Metadata.None
module H = Schema.Hash
module Key = Irmin_pack.Pack_key.Make (H)
module Node = Irmin.Node.Generic_key.Make (H) (Path) (Metadata) (Key) (Key)
module Index = Irmin_pack.Index.Make (H)
module Inter = Irmin_pack.Inode.Make_internal (Conf) (H) (Key) (Node)
module Inode = Irmin_pack.Inode.Make_persistent (H) (Node) (Inter) (P)

module Contents_value =
<<<<<<< HEAD
  Irmin_pack.Pack_value.Of_contents (Conf) (H) (Key) (Schema.Contents)
=======
  Irmin_pack.Pack_value.Of_contents (H) (Key) (Schema.Contents)
>>>>>>> 7ead9b7a

module Contents_store = P.Make (Contents_value)

module Context = struct
  type t = {
    index : Index.t;
    store : read Inode.t;
    store_contents : read Contents_store.t;
    clone : readonly:bool -> read Inode.t Lwt.t;
    (* Two contents values that are guaranteed to be read by {!store}: *)
    foo : Key.t;
    bar : Key.t;
  }

  let get_store ?(lru_size = 0) () =
    [%log.app "Constructing a fresh context for use by the test"];
    rm_dir root;
    let index = Index.v ~log_size ~fresh:true root in
<<<<<<< HEAD
    let indexing_strategy = Irmin_pack.Pack_store.Indexing_strategy.always in
    let* store = Inode.v ~fresh:true ~lru_size ~index ~indexing_strategy root in
    let* store_contents =
      Contents_store.v ~fresh:false ~lru_size ~index ~indexing_strategy root
    in
=======
    let* store = Inode.v ~fresh:true ~lru_size ~index root in
    let* store_contents = Contents_store.v ~fresh:false ~lru_size ~index root in
>>>>>>> 7ead9b7a
    let+ foo, bar =
      Contents_store.batch store_contents (fun writer ->
          let* foo = Contents_store.add writer "foo" in
          let* bar = Contents_store.add writer "bar" in
          Lwt.return (foo, bar))
    in
    let clone ~readonly =
      Inode.v ~lru_size ~fresh:false ~readonly ~index ~indexing_strategy root
    in
    [%log.app "Test context constructed"];
    { index; store; store_contents; clone; foo; bar }

  let close t =
    Index.close t.index;
<<<<<<< HEAD
    let* () = Inode.close t.store in
    let* () = Contents_store.close t.store_contents in
    Lwt.return_unit
=======
    Inode.close t.store >>= fun () -> Contents_store.close t.store_contents
>>>>>>> 7ead9b7a
end

open Schema

type pred = [ `Contents of Key.t | `Inode of Key.t | `Node of Key.t ]
[@@deriving irmin]

let pp_pred = Irmin.Type.pp pred_t

module H_contents = struct
  include
    Irmin.Hash.Typed
      (Hash)
      (struct
        type t = string

        let t = Irmin.Type.string

        let pre_hash_unboxed =
          Irmin.Type.(unstage (pre_hash_unboxed_primitives t))

        let t = Irmin.Type.like t ~pre_hash:pre_hash_unboxed
      end)
end

let normal x = `Contents (x, Metadata.default)
let node x = `Node x
<<<<<<< HEAD
let check_hash = Alcotest.check_repr Hash.t
=======
let check_hash = Alcotest.check_repr Inode.Val.hash_t
>>>>>>> 7ead9b7a
let check_values = Alcotest.check_repr Inode.Val.t

(* Exhaustive inode structure generator *)
module Inode_permutations_generator = struct
  type step = string
  type content = Inode.Val.value
  type inode = Inode.value

  module StepMap = Map.Make (struct
    type t = step

    let compare = compare
  end)

  module StepSet = Set.Make (struct
    type t = Path.step

    let compare = compare
  end)

  module StepSetMap = Map.Make (struct
    type t = StepSet.t

    let compare = StepSet.compare
  end)

  type t = {
    steps : step list;
    content_per_step : content StepMap.t;
    steps_per_tree : StepSet.t list;
    trees : inode list;
    tree_per_steps : inode StepSetMap.t;
  }

  (** [gen_step index_list] uses brute force to generate a step such that
      [Inter.Val.index ~depth:i] maps to the ith index in the [index_list]. *)
  let gen_step : int list -> Path.step =
    let tbl = Hashtbl.create 10 in
    let max_brute_force_iterations = 100 in
    let letters_per_step = (max_brute_force_iterations + 25) / 26 in
    fun indices ->
      let rec aux i =
        if i > max_brute_force_iterations then
          failwith "Could not quickly generate a step"
        else
          let s = Common.random_letters letters_per_step in
          let is_valid =
            indices
            |> List.mapi (fun depth i -> (depth, i))
            |> List.for_all (fun (depth, i) -> Inter.Val.index ~depth s = i)
          in
          if is_valid then s else aux (i + 1)
      in
      match Hashtbl.find_opt tbl indices with
      | Some s -> s
      | None ->
          let s = aux 0 in
          Hashtbl.add tbl indices s;
          s

  (** List all the steps that would fill a tree of depth [maxdepth_of_test]. *)
  let gen_steps entries maxdepth_of_test : step list =
    let ( ** ) a b = float_of_int a ** float_of_int b |> int_of_float in
    List.init (entries ** maxdepth_of_test) (fun i ->
        List.init maxdepth_of_test (fun j ->
            let j = entries ** (maxdepth_of_test - j - 1) in
            (* In the binary case (Conf.entries = 2), [j] is now the mask of the
               bit to look at *)
            i / j mod entries))
    |> List.map gen_step

  let powerset xs =
    List.fold_left
      (fun acc x -> acc @ List.map (fun ys -> x :: ys) acc)
      [ [] ] xs

  let v ~entries ~maxdepth_of_test =
    let ( ** ) a b = float_of_int a ** float_of_int b |> int_of_float in
    let steps = gen_steps entries maxdepth_of_test in
    let content_per_step =
      List.map
        (fun s -> (s, H_contents.hash s |> Key.unfindable_of_hash |> normal))
        steps
      |> List.to_seq
      |> StepMap.of_seq
    in
    let steps_per_tree : StepSet.t list =
      powerset steps |> List.map List.to_seq |> List.map StepSet.of_seq
    in
    Alcotest.(check int)
      "Size of the powerset"
      (List.length steps_per_tree)
      (2 ** entries ** maxdepth_of_test);
    let trees : Inode.value list =
      List.map
        (fun steps ->
          let steps = StepSet.elements steps in
          let contents =
            List.map (fun s -> StepMap.find s content_per_step) steps
          in
          List.combine steps contents |> Inode.Val.of_list)
        steps_per_tree
    in
    let tree_per_steps : Inode.value StepSetMap.t =
      List.combine steps_per_tree trees |> List.to_seq |> StepSetMap.of_seq
    in
    { steps; content_per_step; steps_per_tree; trees; tree_per_steps }

  (** [steps t] is a list of length [entries ^ maxdepth_of_test] (8) containing
      the necessary steps to fill a tree of depth equal to [maxdepth_of_test]
      (3). *)
  let steps : t -> step list = fun { steps; _ } -> steps

  let content_of_step : t -> step -> content =
   fun { content_per_step; _ } s -> StepMap.find s content_per_step

  (** [trees t] is a list of length [2 ^ (entries ^ maxdepth_of_test)] (256)
      containing pairs of steps set/inode tree. This list is formed from the
      powerset of [steps t], it contains all the possible structural
      permutations for an inode tree of depth equal to [maxdepth_of_test] and
      width equal to [entries]. *)
  let trees : t -> (StepSet.t * Inode.value) list =
   fun { trees; steps_per_tree; _ } -> List.combine steps_per_tree trees

  (** [tree_of_steps t ss] is the inode tree associated to [ss] in [trees t].

      E.g, [tree_of_steps t StepSet.empty] is the empty inode. *)
  let tree_of_steps : t -> StepSet.t -> Inode.value =
   fun { tree_per_steps; _ } steps -> StepSetMap.find steps tree_per_steps
end

let check_node msg v t =
  let hash = Inter.Val.hash v in
  let+ key = Inode.batch t.Context.store (fun i -> Inode.add i v) in
  let hash' = Key.to_hash key in
  check_hash msg hash hash'

let check_hardcoded_hash msg h v =
  h |> Irmin.Type.of_string Inode.Hash.t |> function
  | Error (`Msg str) -> Alcotest.failf "hash of string failed: %s" str
  | Ok hash -> check_hash msg hash (Inter.Val.hash v)

(** Test add values from an empty node. *)
let test_add_values () =
  rm_dir root;
  let* t = Context.get_store () in
  let { Context.foo; bar; _ } = t in
  check_node "hash empty node" (Inode.Val.empty ()) t >>= fun () ->
  let v1 = Inode.Val.add (Inode.Val.empty ()) "x" (normal t.foo) in
  let v2 = Inode.Val.add v1 "y" (normal t.bar) in
  check_node "node x+y" v2 t >>= fun () ->
  check_hardcoded_hash "hash v2" "d4b55db5d2d806283766354f0d7597d332156f74" v2;
  let v3 = Inode.Val.of_list [ ("x", normal t.foo); ("y", normal t.bar) ] in
  check_values "add x+y vs v x+y" v2 v3;
  Context.close t

let integrity_check ?(stable = true) v =
  Alcotest.(check bool) "check stable" (Inter.Val.stable v) stable;
  if not (Inter.Val.integrity_check v) then
    Alcotest.failf "node does not satisfy stability invariants %a"
      (Irmin.Type.pp Inode.Val.t)
      v

(** Test add to inodes. *)
let test_add_inodes () =
  rm_dir root;
  let* t = Context.get_store () in
<<<<<<< HEAD
  let v1 = Inode.Val.of_list [ ("x", normal t.foo); ("y", normal t.bar) ] in
  let v2 = Inode.Val.add v1 "z" (normal t.foo) in
=======
  let { Context.foo; bar; _ } = t in
  let v1 = Inode.Val.of_list [ ("x", normal foo); ("y", normal bar) ] in
  let v2 = Inode.Val.add v1 "z" (normal foo) in
>>>>>>> 7ead9b7a
  let v3 =
    Inode.Val.of_list
      [ ("x", normal t.foo); ("z", normal t.foo); ("y", normal t.bar) ]
  in
  check_values "add x+y+z vs v x+z+y" v2 v3;
  check_hardcoded_hash "hash v3" "46fe6c68a11a6ecd14cbe2d15519b6e5f3ba2864" v3;
  integrity_check v1;
  integrity_check v2;
  let v4 = Inode.Val.add v2 "a" (normal t.foo) in
  let v5 =
    Inode.Val.of_list
      [
        ("x", normal t.foo);
        ("z", normal t.foo);
        ("a", normal t.foo);
        ("y", normal t.bar);
      ]
  in
  check_values "add x+y+z+a vs v x+z+a+y" v4 v5;
  check_hardcoded_hash "hash v4" "c330c08571d088141dfc82f644bffcfcf6696539" v4;
  integrity_check v4 ~stable:false;
  Context.close t

(** Test remove values on an empty node. *)
let test_remove_values () =
  rm_dir root;
  let* t = Context.get_store () in
<<<<<<< HEAD
  let v1 = Inode.Val.of_list [ ("x", normal t.foo); ("y", normal t.bar) ] in
=======
  let { Context.foo; bar; _ } = t in
  let v1 = Inode.Val.of_list [ ("x", normal foo); ("y", normal bar) ] in
>>>>>>> 7ead9b7a
  let v2 = Inode.Val.remove v1 "y" in
  let v3 = Inode.Val.of_list [ ("x", normal t.foo) ] in
  check_values "node x obtained two ways" v2 v3;
  check_hardcoded_hash "hash v2" "a1996f4309ea31cc7ba2d4c81012885aa0e08789" v2;
  let v4 = Inode.Val.remove v2 "x" in
  check_node "remove results in an empty node" (Inode.Val.empty ()) t
  >>= fun () ->
  let v5 = Inode.Val.remove v4 "x" in
  check_values "remove on an already empty node" v4 v5;
  check_hardcoded_hash "hash v4" "5ba93c9db0cff93f52b521d7420e43f6eda2784f" v4;
  Alcotest.(check bool) "v5 is empty" (Inode.Val.is_empty v5) true;
  Context.close t

(** Test remove and add values to go from stable to unstable inodes. *)
let test_remove_inodes () =
  rm_dir root;
  let* t = Context.get_store () in
  let { Context.foo; bar; _ } = t in
  let v1 =
    Inode.Val.of_list
      [ ("x", normal t.foo); ("y", normal t.bar); ("z", normal t.foo) ]
  in
  check_hardcoded_hash "hash v1" "46fe6c68a11a6ecd14cbe2d15519b6e5f3ba2864" v1;
  let v2 = Inode.Val.remove v1 "x" in
  let v3 = Inode.Val.of_list [ ("y", normal t.bar); ("z", normal t.foo) ] in
  check_values "node y+z obtained two ways" v2 v3;
  check_hardcoded_hash "hash v2" "ea22a2936eed53978bde62f0185cee9d8bbf9489" v2;
  let v4 =
    Inode.Val.of_list
      [
        ("x", normal t.foo);
        ("z", normal t.foo);
        ("a", normal t.foo);
        ("y", normal t.bar);
      ]
  in
  let v5 = Inode.Val.remove v4 "a" in
  check_values "node x+y+z obtained two ways" v1 v5;
  integrity_check v1;
  integrity_check v5;
  Context.close t

(** For each of the 256 possible inode trees with [depth <= 3] and
    [width = Conf.entries = 2] built by [Inode.Val.v], assert that
    independently, all the possible [Inode.Val.add]/[Inode.Val.remove]
    operations yield a tree computable by [Inode.Val.v].

    In other words. Let [T] be the set of all possible trees (256). Let [O] be
    the set of unitary [tree -> tree] operations (8). If all the combinations of
    [T] and [O] yield trees in [T] then, by induction, the representation is
    unique.

    Caveats

    If something breaks at [depth > 3 || entries <> 2], this won't be caught
    here.

    If a corrupted tree is constructed using [Elt.decode_bin] and [Val.of_bin],
    this won't be caught here.

    If a corrupted subtree is loaded through the [find] function when an inode
    lazily loads subtrees, this won't be caught here. *)
let test_representation_uniqueness_maxdepth_3 () =
  let module P = Inode_permutations_generator in
  let p = P.v ~entries:Conf.entries ~maxdepth_of_test:3 in
  let f steps tree s =
    (* [steps, tree] is one of the known pair built using [Val.v]. Let's try to
       add or remove [s] from it and see if something breaks. *)
    if P.StepSet.mem s steps then
      let steps' = P.StepSet.remove s steps in
      let tree'_ref = P.tree_of_steps p steps' in
      let tree'_new = Inode.Val.remove tree s in
      check_values
        "The representation of the received tree obtained through [remove] \
         differs from the expected one obtained through [v]."
        tree'_ref tree'_new
    else
      let steps' = P.StepSet.add s steps in
      let c = P.content_of_step p s in
      let tree'_ref = P.tree_of_steps p steps' in
      let tree'_new = Inode.Val.add tree s c in
      check_values
        "The representation of the received tree obtained through [remove] \
         differs from the expected one obtained through [v]."
        tree'_ref tree'_new
  in
  List.iter
    (fun (ss, t) -> List.iter (fun s -> f ss t s) (P.steps p))
    (P.trees p);
  Lwt.return_unit

let test_truncated_inodes () =
<<<<<<< HEAD
  rm_dir root;
  let* t = Context.get_store () in
=======
  let* t = Context.get_store () in
  let { Context.foo; bar; _ } = t in
>>>>>>> 7ead9b7a
  let to_truncated inode =
    let encode, decode =
      let t = Inode.Val.t in
      Irmin.Type.(encode_bin t |> unstage, decode_bin t |> unstage)
    in
    let encode inode =
      let buf = Buffer.create 0 in
      encode inode (Buffer.add_string buf);
      Buffer.contents buf
    in
    let decode str = decode str (ref 0) in
    inode |> encode |> decode
  in
  let with_failure f =
    Alcotest.check_raises
      "Iteration on that Truncated inode with broken pointers was expected to \
       fail."
      (Failure
         "Impossible to load the subtree on an inode deserialized using Repr") f
  in
  let s00, s01, s11, s10 =
    Inode_permutations_generator.
      ( gen_step [ 0; 0 ],
        gen_step [ 0; 1 ],
        gen_step [ 1; 1 ],
        gen_step [ 1; 0 ] )
  in
  let iter_steps f =
    List.iter (fun step -> f step |> ignore) [ s00; s01; s11; s10 ]
  in
  let iter_steps_with_failure f =
    List.iter
      (fun step -> with_failure (fun () -> f step |> ignore))
      [ s00; s01; s11; s10 ]
  in
  (* v1 is a Truncated inode of tag Values. No pointers. *)
  let v1 =
    Inode.Val.of_list [ (s00, normal t.foo); (s10, normal t.foo) ]
    |> to_truncated
  in
  Inode.Val.list v1 |> ignore;
  (iter_steps @@ fun step -> Inode.Val.find v1 step);
  (iter_steps @@ fun step -> Inode.Val.add v1 step (normal t.bar));
  (iter_steps @@ fun step -> Inode.Val.remove v1 step);
  (* v2 is just a Truncated inode of tag Tree. The pointers are built after
     the call to [to_truncated], they are [Intact]. *)
  let v2 = Inode.Val.add v1 s01 (normal t.foo) in
  Inode.Val.list v2 |> ignore;
  (iter_steps @@ fun step -> Inode.Val.find v1 step);
  (iter_steps @@ fun step -> Inode.Val.add v1 step (normal t.bar));
  (iter_steps @@ fun step -> Inode.Val.remove v1 step);
  (* v3 is just a Truncated inode of tag Tree. The pointers are built before
     the call to [to_truncated], they are [Broken]. *)
  let v3 =
    Inode.Val.of_list
      [ (s00, normal t.foo); (s10, normal t.bar); (s01, normal t.bar) ]
    |> to_truncated
  in
  (with_failure @@ fun () -> Inode.Val.list v3 |> ignore);
  (iter_steps_with_failure @@ fun step -> Inode.Val.find v3 step);
  (iter_steps_with_failure @@ fun step -> Inode.Val.add v3 step (normal t.bar));
  (iter_steps_with_failure @@ fun step -> Inode.Val.remove v3 step);
  Context.close t

let test_intermediate_inode_as_root () =
  let* t = Context.get_store () in
  let { Context.foo; bar; _ } = t in
  let s000, s001, s010 =
    Inode_permutations_generator.
      (gen_step [ 0; 0; 0 ], gen_step [ 0; 0; 1 ], gen_step [ 0; 1; 0 ])
  in
  let v0 =
    Inode.Val.of_list
      [ (s000, normal t.foo); (s001, normal t.bar); (s010, normal t.foo) ]
  in
  let* h_depth0 = Inode.batch t.store @@ fun store -> Inode.add store v0 in
  let (`Inode h_depth1) =
    match Inode.Val.pred v0 with
    | [ (_, (`Inode _ as pred)) ] -> pred
    | l ->
        let l = List.map snd l in
        Alcotest.failf
          "Expected one `Inode predecessors, got [%a], a list of length %d."
          Fmt.(list ~sep:(any " ; ") pp_pred)
          l (List.length l)
  in

  (* On inode with depth=0 *)
  let* v =
    Inode.find t.store h_depth0 >|= function
    | None -> Alcotest.fail "Could not fetch inode from backend"
    | Some v -> v
  in
  if Inode.Val.list v |> List.length <> 3 then
    Alcotest.fail "Failed to list entries of loaded inode";
  let _ = Inode.Val.remove v s000 in
  let _ = Inode.Val.add v s000 (normal t.foo) in
  let* _ = Inode.batch t.store @@ fun store -> Inode.add store v in

  (* On inode with depth=1 *)
  let* v =
    Inode.find t.store h_depth1 >|= function
    | None -> Alcotest.fail "Could not fetch inode from backend"
    | Some v -> v
  in
  if Inode.Val.list v |> List.length <> 3 then
    Alcotest.fail "Failed to list entries of loaded inode";
  let with_exn f =
    Alcotest.check_raises
      "Write-only operation is forbiden on intermediate inode"
      (Failure "Cannot perform operation on non-root inode value.") (fun () ->
        f () |> ignore)
  in
  with_exn (fun () -> Inode.Val.remove v s000);
  with_exn (fun () -> Inode.Val.add v s000 (normal t.foo));
  let* () =
    Inode.batch t.store (fun store ->
        with_exn (fun () -> Inode.add store v);
        Lwt.return_unit)
  in
  Lwt.return_unit

let test_concrete_inodes () =
  let* t = Context.get_store () in
  let { Context.foo; bar; _ } = t in
  let pp_concrete = Irmin.Type.pp_json ~minify:false Inter.Val.Concrete.t in
  let result_t = Irmin.Type.result Inode.Val.t Inter.Val.Concrete.error_t in
  let testable =
    Alcotest.testable
      (Irmin.Type.pp_json ~minify:false result_t)
      Irmin.Type.(unstage (equal result_t))
  in
  let check v =
    let len = Inter.Val.length v in
    integrity_check ~stable:(len <= Conf.stable_hash) v;
    let c = Inter.Val.to_concrete v in
    let r = Inter.Val.of_concrete c in
    let msg = Fmt.str "%a" pp_concrete c in
    Alcotest.check testable msg (Ok v) r
  in
  let v = Inode.Val.of_list [ ("a", normal t.foo) ] in
  check v;
  let v = Inode.Val.of_list [ ("a", normal t.foo); ("y", node t.bar) ] in
  check v;
  let v =
    Inode.Val.of_list
      [ ("x", node t.foo); ("a", normal t.foo); ("y", node t.bar) ]
  in
  check v;
  let v =
    Inode.Val.of_list
      [
        ("x", normal t.foo);
        ("z", normal t.foo);
        ("a", normal t.foo);
        ("y", node t.bar);
      ]
  in
  check v;
  Context.close t

let tests =
  (* Test disabled because it relies on being able to serialise concrete inodes,
     which is not possible following the introduction of structured keys. *)
  let _ = test_truncated_inodes in
  [
    Alcotest.test_case "add values" `Quick (fun () ->
        Lwt_main.run (test_add_values ()));
    Alcotest.test_case "add values to inodes" `Quick (fun () ->
        Lwt_main.run (test_add_inodes ()));
    Alcotest.test_case "remove values" `Quick (fun () ->
        Lwt_main.run (test_remove_values ()));
    Alcotest.test_case "remove inodes" `Quick (fun () ->
        Lwt_main.run (test_remove_inodes ()));
    Alcotest.test_case "test concrete inodes" `Quick (fun () ->
        Lwt_main.run (test_concrete_inodes ()));
    Alcotest.test_case "test representation uniqueness" `Quick (fun () ->
        Lwt_main.run (test_representation_uniqueness_maxdepth_3 ()));
    (* Alcotest.test_case "test truncated inodes" `Quick (fun () ->
     *     Lwt_main.run (test_truncated_inodes ())); *)
    Alcotest.test_case "test intermediate inode as root" `Quick (fun () ->
        Lwt_main.run (test_intermediate_inode_as_root ()));
  ]<|MERGE_RESOLUTION|>--- conflicted
+++ resolved
@@ -25,11 +25,7 @@
 module Conf = struct
   let entries = 2
   let stable_hash = 3
-<<<<<<< HEAD
-  let contents_length_header = `Varint
-=======
   let contents_length_header = Some `Varint
->>>>>>> 7ead9b7a
 end
 
 let log_size = 1000
@@ -44,11 +40,7 @@
 module Inode = Irmin_pack.Inode.Make_persistent (H) (Node) (Inter) (P)
 
 module Contents_value =
-<<<<<<< HEAD
   Irmin_pack.Pack_value.Of_contents (Conf) (H) (Key) (Schema.Contents)
-=======
-  Irmin_pack.Pack_value.Of_contents (H) (Key) (Schema.Contents)
->>>>>>> 7ead9b7a
 
 module Contents_store = P.Make (Contents_value)
 
@@ -67,16 +59,11 @@
     [%log.app "Constructing a fresh context for use by the test"];
     rm_dir root;
     let index = Index.v ~log_size ~fresh:true root in
-<<<<<<< HEAD
     let indexing_strategy = Irmin_pack.Pack_store.Indexing_strategy.always in
     let* store = Inode.v ~fresh:true ~lru_size ~index ~indexing_strategy root in
     let* store_contents =
       Contents_store.v ~fresh:false ~lru_size ~index ~indexing_strategy root
     in
-=======
-    let* store = Inode.v ~fresh:true ~lru_size ~index root in
-    let* store_contents = Contents_store.v ~fresh:false ~lru_size ~index root in
->>>>>>> 7ead9b7a
     let+ foo, bar =
       Contents_store.batch store_contents (fun writer ->
           let* foo = Contents_store.add writer "foo" in
@@ -91,13 +78,7 @@
 
   let close t =
     Index.close t.index;
-<<<<<<< HEAD
-    let* () = Inode.close t.store in
-    let* () = Contents_store.close t.store_contents in
-    Lwt.return_unit
-=======
     Inode.close t.store >>= fun () -> Contents_store.close t.store_contents
->>>>>>> 7ead9b7a
 end
 
 open Schema
@@ -125,11 +106,7 @@
 
 let normal x = `Contents (x, Metadata.default)
 let node x = `Node x
-<<<<<<< HEAD
-let check_hash = Alcotest.check_repr Hash.t
-=======
 let check_hash = Alcotest.check_repr Inode.Val.hash_t
->>>>>>> 7ead9b7a
 let check_values = Alcotest.check_repr Inode.Val.t
 
 (* Exhaustive inode structure generator *)
@@ -278,11 +255,11 @@
   let* t = Context.get_store () in
   let { Context.foo; bar; _ } = t in
   check_node "hash empty node" (Inode.Val.empty ()) t >>= fun () ->
-  let v1 = Inode.Val.add (Inode.Val.empty ()) "x" (normal t.foo) in
-  let v2 = Inode.Val.add v1 "y" (normal t.bar) in
+  let v1 = Inode.Val.add (Inode.Val.empty ()) "x" (normal foo) in
+  let v2 = Inode.Val.add v1 "y" (normal bar) in
   check_node "node x+y" v2 t >>= fun () ->
   check_hardcoded_hash "hash v2" "d4b55db5d2d806283766354f0d7597d332156f74" v2;
-  let v3 = Inode.Val.of_list [ ("x", normal t.foo); ("y", normal t.bar) ] in
+  let v3 = Inode.Val.of_list [ ("x", normal foo); ("y", normal bar) ] in
   check_values "add x+y vs v x+y" v2 v3;
   Context.close t
 
@@ -297,30 +274,25 @@
 let test_add_inodes () =
   rm_dir root;
   let* t = Context.get_store () in
-<<<<<<< HEAD
-  let v1 = Inode.Val.of_list [ ("x", normal t.foo); ("y", normal t.bar) ] in
-  let v2 = Inode.Val.add v1 "z" (normal t.foo) in
-=======
   let { Context.foo; bar; _ } = t in
   let v1 = Inode.Val.of_list [ ("x", normal foo); ("y", normal bar) ] in
   let v2 = Inode.Val.add v1 "z" (normal foo) in
->>>>>>> 7ead9b7a
   let v3 =
     Inode.Val.of_list
-      [ ("x", normal t.foo); ("z", normal t.foo); ("y", normal t.bar) ]
+      [ ("x", normal foo); ("z", normal foo); ("y", normal bar) ]
   in
   check_values "add x+y+z vs v x+z+y" v2 v3;
   check_hardcoded_hash "hash v3" "46fe6c68a11a6ecd14cbe2d15519b6e5f3ba2864" v3;
   integrity_check v1;
   integrity_check v2;
-  let v4 = Inode.Val.add v2 "a" (normal t.foo) in
+  let v4 = Inode.Val.add v2 "a" (normal foo) in
   let v5 =
     Inode.Val.of_list
       [
-        ("x", normal t.foo);
-        ("z", normal t.foo);
-        ("a", normal t.foo);
-        ("y", normal t.bar);
+        ("x", normal foo);
+        ("z", normal foo);
+        ("a", normal foo);
+        ("y", normal bar);
       ]
   in
   check_values "add x+y+z+a vs v x+z+a+y" v4 v5;
@@ -332,14 +304,10 @@
 let test_remove_values () =
   rm_dir root;
   let* t = Context.get_store () in
-<<<<<<< HEAD
-  let v1 = Inode.Val.of_list [ ("x", normal t.foo); ("y", normal t.bar) ] in
-=======
   let { Context.foo; bar; _ } = t in
   let v1 = Inode.Val.of_list [ ("x", normal foo); ("y", normal bar) ] in
->>>>>>> 7ead9b7a
   let v2 = Inode.Val.remove v1 "y" in
-  let v3 = Inode.Val.of_list [ ("x", normal t.foo) ] in
+  let v3 = Inode.Val.of_list [ ("x", normal foo) ] in
   check_values "node x obtained two ways" v2 v3;
   check_hardcoded_hash "hash v2" "a1996f4309ea31cc7ba2d4c81012885aa0e08789" v2;
   let v4 = Inode.Val.remove v2 "x" in
@@ -358,20 +326,20 @@
   let { Context.foo; bar; _ } = t in
   let v1 =
     Inode.Val.of_list
-      [ ("x", normal t.foo); ("y", normal t.bar); ("z", normal t.foo) ]
+      [ ("x", normal foo); ("y", normal bar); ("z", normal foo) ]
   in
   check_hardcoded_hash "hash v1" "46fe6c68a11a6ecd14cbe2d15519b6e5f3ba2864" v1;
   let v2 = Inode.Val.remove v1 "x" in
-  let v3 = Inode.Val.of_list [ ("y", normal t.bar); ("z", normal t.foo) ] in
+  let v3 = Inode.Val.of_list [ ("y", normal bar); ("z", normal foo) ] in
   check_values "node y+z obtained two ways" v2 v3;
   check_hardcoded_hash "hash v2" "ea22a2936eed53978bde62f0185cee9d8bbf9489" v2;
   let v4 =
     Inode.Val.of_list
       [
-        ("x", normal t.foo);
-        ("z", normal t.foo);
-        ("a", normal t.foo);
-        ("y", normal t.bar);
+        ("x", normal foo);
+        ("z", normal foo);
+        ("a", normal foo);
+        ("y", normal bar);
       ]
   in
   let v5 = Inode.Val.remove v4 "a" in
@@ -430,13 +398,8 @@
   Lwt.return_unit
 
 let test_truncated_inodes () =
-<<<<<<< HEAD
-  rm_dir root;
-  let* t = Context.get_store () in
-=======
-  let* t = Context.get_store () in
-  let { Context.foo; bar; _ } = t in
->>>>>>> 7ead9b7a
+  let* t = Context.get_store () in
+  let { Context.foo; bar; _ } = t in
   let to_truncated inode =
     let encode, decode =
       let t = Inode.Val.t in
@@ -474,30 +437,29 @@
   in
   (* v1 is a Truncated inode of tag Values. No pointers. *)
   let v1 =
-    Inode.Val.of_list [ (s00, normal t.foo); (s10, normal t.foo) ]
-    |> to_truncated
+    Inode.Val.of_list [ (s00, normal foo); (s10, normal foo) ] |> to_truncated
   in
   Inode.Val.list v1 |> ignore;
   (iter_steps @@ fun step -> Inode.Val.find v1 step);
-  (iter_steps @@ fun step -> Inode.Val.add v1 step (normal t.bar));
+  (iter_steps @@ fun step -> Inode.Val.add v1 step (normal bar));
   (iter_steps @@ fun step -> Inode.Val.remove v1 step);
   (* v2 is just a Truncated inode of tag Tree. The pointers are built after
      the call to [to_truncated], they are [Intact]. *)
-  let v2 = Inode.Val.add v1 s01 (normal t.foo) in
+  let v2 = Inode.Val.add v1 s01 (normal foo) in
   Inode.Val.list v2 |> ignore;
   (iter_steps @@ fun step -> Inode.Val.find v1 step);
-  (iter_steps @@ fun step -> Inode.Val.add v1 step (normal t.bar));
+  (iter_steps @@ fun step -> Inode.Val.add v1 step (normal bar));
   (iter_steps @@ fun step -> Inode.Val.remove v1 step);
   (* v3 is just a Truncated inode of tag Tree. The pointers are built before
      the call to [to_truncated], they are [Broken]. *)
   let v3 =
     Inode.Val.of_list
-      [ (s00, normal t.foo); (s10, normal t.bar); (s01, normal t.bar) ]
+      [ (s00, normal foo); (s10, normal bar); (s01, normal bar) ]
     |> to_truncated
   in
   (with_failure @@ fun () -> Inode.Val.list v3 |> ignore);
   (iter_steps_with_failure @@ fun step -> Inode.Val.find v3 step);
-  (iter_steps_with_failure @@ fun step -> Inode.Val.add v3 step (normal t.bar));
+  (iter_steps_with_failure @@ fun step -> Inode.Val.add v3 step (normal bar));
   (iter_steps_with_failure @@ fun step -> Inode.Val.remove v3 step);
   Context.close t
 
@@ -510,7 +472,7 @@
   in
   let v0 =
     Inode.Val.of_list
-      [ (s000, normal t.foo); (s001, normal t.bar); (s010, normal t.foo) ]
+      [ (s000, normal foo); (s001, normal bar); (s010, normal foo) ]
   in
   let* h_depth0 = Inode.batch t.store @@ fun store -> Inode.add store v0 in
   let (`Inode h_depth1) =
@@ -533,7 +495,7 @@
   if Inode.Val.list v |> List.length <> 3 then
     Alcotest.fail "Failed to list entries of loaded inode";
   let _ = Inode.Val.remove v s000 in
-  let _ = Inode.Val.add v s000 (normal t.foo) in
+  let _ = Inode.Val.add v s000 (normal foo) in
   let* _ = Inode.batch t.store @@ fun store -> Inode.add store v in
 
   (* On inode with depth=1 *)
@@ -551,7 +513,7 @@
         f () |> ignore)
   in
   with_exn (fun () -> Inode.Val.remove v s000);
-  with_exn (fun () -> Inode.Val.add v s000 (normal t.foo));
+  with_exn (fun () -> Inode.Val.add v s000 (normal foo));
   let* () =
     Inode.batch t.store (fun store ->
         with_exn (fun () -> Inode.add store v);
@@ -577,22 +539,18 @@
     let msg = Fmt.str "%a" pp_concrete c in
     Alcotest.check testable msg (Ok v) r
   in
-  let v = Inode.Val.of_list [ ("a", normal t.foo) ] in
+  let v = Inode.Val.of_list [ ("a", normal foo) ] in
   check v;
-  let v = Inode.Val.of_list [ ("a", normal t.foo); ("y", node t.bar) ] in
+  let v = Inode.Val.of_list [ ("a", normal foo); ("y", node bar) ] in
   check v;
   let v =
-    Inode.Val.of_list
-      [ ("x", node t.foo); ("a", normal t.foo); ("y", node t.bar) ]
+    Inode.Val.of_list [ ("x", node foo); ("a", normal foo); ("y", node bar) ]
   in
   check v;
   let v =
     Inode.Val.of_list
       [
-        ("x", normal t.foo);
-        ("z", normal t.foo);
-        ("a", normal t.foo);
-        ("y", node t.bar);
+        ("x", normal foo); ("z", normal foo); ("a", normal foo); ("y", node bar);
       ]
   in
   check v;
