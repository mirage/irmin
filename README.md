## Irmin - A distributed database built on the same principles as Git
[![Build Status](https://travis-ci.org/mirage/irmin.svg)](https://travis-ci.org/mirage/irmin)
[![docs](https://img.shields.io/badge/doc-online-blue.svg)](https://mirage.github.io/irmin/)

Irmin is an OCaml library for building mergeable, branchable distributed data stores.

### Features
- **Built-in snapshotting** - easily restore the database to a previous state
- **Storage agnostic** - use Irmin on top of your own storage layer
- **Custom datatypes** - (de)serialization for custom data types
- **Highly portable** - runs anywhere from Linux to web browsers and Xen unikernels
- **Git compatibility** - `irmin-git` uses an on-disk format that can be inspected and modified using Git
- **Dynamic behavior** - allows the users to define custom merge functions, use in-memory transactions (to keep track of reads as well as writes) and to define event-driven workflows using a notification mechanism

### Documentation
Documentation can be found online at [https://mirage.github.io/irmin](https://mirage.github.io/irmin)


### Installation
To install Irmin, the command-line tool and all optional dependencies using [opam](https://github.com/ocaml/opam):

    opam install irmin-unix

A minimal installation, with no storage backends can be installed by running:

    opam install irmin

To only install the in-memory storage backend:

    opam install irmin-mem

The following packages have been made available on `opam`:
- `irmin` - the base package, no storage implementations
- `irmin-chunk` - chunked storage
- `irmin-fs` - filesystem-based storage using `bin_prot`
- `irmin-git` - Git compatible storage
- `irmin-http` - a simple REST interface
- `irmin-mem` - in-memory storage implementation
- `irmin-mirage` - miragle compatibility
- `irmin-unix` - unix compatibility

For more information about an individual package consult the [online documentation](https://mirage.github.io/irmin)

### Examples
Below is a simple example of setting a key and getting the value out of a Git based, filesystem-backed store.

```ocaml
open Lwt.Infix

(* Irmin store with string contents *)
module Store = Irmin_unix.Git.FS.KV(Irmin.Contents.String)

(* Database configuration *)
let config = Irmin_git.config ~bare:true "/tmp/irmin/test"

(* Commit author *)
let author = "Example <example@example.com>"

(* Commit information *)
let info fmt = Irmin_unix.info ~author fmt

let main =
    (* Open the repo *)
    Store.Repo.v config >>=

    (* Load the master branch *)
    Store.master >>= fun t ->

    (* Set key "foo/bar" to "testing 123" *)
    Store.set t ~info:(info "Updating foo/bar") ["foo"; "bar"] "testing 123" >>= fun () ->

    (* Get key "foo/bar" and print it to stdout *)
    Store.get t ["foo"; "bar"] >|= fun x ->
    Printf.printf "foo/bar => '%s'\n" x

(* Run the program *)
let () = Lwt_main.run main
```

To compile the example above, save it to a file called `example.ml` and run:

```bash
$ ocamlfind ocamlopt example.ml -o example -package irmin-unix,lwt.unix -linkpkg
$ ./example
foo/bar => 'testing 123'
```
The `examples` directory contains some more advanced examples.

### Command-line
The same thing can also be accomplished using `irmin`, the command-line application installed with `irmin-unix`, by running:

<<<<<<< HEAD
```ocaml
$ jbuilder build examples/trees.exe
$ _build/default/examples/trees.exe
=======
```bash
$ echo "root=." > .irminconfig
$ irmin init
$ irmin set foo/bar "testing 123"
$ irmin get foo/bar
>>>>>>> b965eea9
```

`.irminconfig` allows for `irmin` flags to be set globally on a per-directory basis. Run `irmin help irminconfig` for further details.

Also see `irmin --help` for list of all commands and either `irmin <command> --help` or `irmin help <command>` for more help with a specific command.

### Issues
Feel free to to report any issues using the [Github bugtracker](https://github.com/mirage/irmin/issues).

### Conditions

See the [LICENSE file](./LICENSE.md).

### Acknowledgements

Development of Irmin was supported in part by the EU FP7 User-Centric Networking project, Grant No. 611001.<|MERGE_RESOLUTION|>--- conflicted
+++ resolved
@@ -84,22 +84,21 @@
 $ ./example
 foo/bar => 'testing 123'
 ```
-The `examples` directory contains some more advanced examples.
+The `examples` directory contains some more examples. To build them, run
+
+```bash
+$ jbuilder build examples/trees.exe
+$ _build/default/examples/trees.exe
+```
 
 ### Command-line
 The same thing can also be accomplished using `irmin`, the command-line application installed with `irmin-unix`, by running:
 
-<<<<<<< HEAD
-```ocaml
-$ jbuilder build examples/trees.exe
-$ _build/default/examples/trees.exe
-=======
 ```bash
 $ echo "root=." > .irminconfig
 $ irmin init
 $ irmin set foo/bar "testing 123"
 $ irmin get foo/bar
->>>>>>> b965eea9
 ```
 
 `.irminconfig` allows for `irmin` flags to be set globally on a per-directory basis. Run `irmin help irminconfig` for further details.
