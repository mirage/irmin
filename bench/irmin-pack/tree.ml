--- conflicted
+++ resolved
@@ -161,47 +161,6 @@
     Trace_replay.run config replay_config
 end
 
-<<<<<<< HEAD
-module Make_store_layered (Conf : Irmin_pack.Conf.S) = struct
-  type store_config = config
-
-  module Store = struct
-    open Irmin_pack_layered.Maker (Conf)
-    include Make (Irmin_tezos.Schema)
-  end
-
-  let create_repo config =
-    let conf =
-      Irmin_pack.config ~readonly:false ~fresh:true
-        ~indexing_strategy:Irmin_pack.Pack_store.Indexing_strategy.minimal
-        config.store_dir
-    in
-    let* repo = Store.Repo.v conf in
-    let on_commit i commit_hash =
-      let* () =
-        if i = config.freeze_commit then
-          let* c = Store.Commit.of_hash repo commit_hash in
-          let c = Option.get c in
-          Store.freeze repo ~max_lower:[ c ]
-        else Lwt.return_unit
-      in
-      (* Something else than pause could be used here, like an Lwt_unix.sleep
-         or nothing. See #1293 *)
-      Lwt.pause ()
-    in
-    let on_end () = Store.Backend_layer.wait_for_freeze repo in
-    let pp ppf =
-      if Irmin_layers.Stats.get_freeze_count () = 0 then
-        Format.fprintf ppf "no freeze"
-      else Format.fprintf ppf "%t" Irmin_layers.Stats.pp_latest
-    in
-    Lwt.return (repo, on_commit, on_end, pp)
-
-  include Store
-end
-
-=======
->>>>>>> 6ec3ef4e
 module Make_basic (Maker : functor (_ : Irmin_pack.Conf.S) ->
   Irmin_pack.Maker)
 (Conf : Irmin_pack.Conf.S) =
