--- conflicted
+++ resolved
@@ -84,11 +84,7 @@
 
   module Of_commit
       (Hash : Irmin.Hash.S)
-<<<<<<< HEAD
-      (Key : T)
-=======
       (Key : Irmin.Key.S with type hash = Hash.t)
->>>>>>> 6ec3ef4e
       (Commit : Irmin.Commit.Generic_key.S
                   with type node_key = Key.t
                    and type commit_key = Key.t) :
