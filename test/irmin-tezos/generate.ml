--- conflicted
+++ resolved
@@ -40,51 +40,34 @@
 
   let info = Store.Info.empty
 
-<<<<<<< HEAD
-  let create_store () =
-    rm_dir data_dir;
-    (* make sure the parent directory data/ exists; by default Store.Repo.v will not
-       create the containing directory *)
-    if not (Sys.file_exists "data") then Unix.mkdir "data" 0o755;
-    let rw = Store.Repo.v (config data_dir) in
-=======
-  let create_store ?(before_closing = fun _repo _head -> Lwt.return_unit)
-      indexing_strategy path =
+  let create_store ?(before_closing = fun _repo _head -> ()) indexing_strategy
+      path =
     rm_dir path;
     let large_contents = String.make 4096 'Z' in
-    let* rw = Store.Repo.v (config ~indexing_strategy path) in
->>>>>>> 8f6f56fa
+    let rw = Store.Repo.v (config ~indexing_strategy path) in
     let tree = Store.Tree.singleton [ "a"; "b1"; "c1"; "d1"; "e1" ] "x1" in
     let tree = Store.Tree.add tree [ "a"; "b1"; "c1"; "d2"; "e2" ] "x2" in
     let tree = Store.Tree.add tree [ "a"; "b1"; "c1"; "d3"; "e3" ] "x2" in
     let tree = Store.Tree.add tree [ "a"; "b2"; "c2"; "e3" ] "x2" in
     let c1 = Store.Commit.v rw ~parents:[] ~info tree in
 
-<<<<<<< HEAD
-    let tree = Store.Tree.add tree [ "a"; "b3" ] "x3" in
+    let tree = Store.Tree.add tree [ "a"; "b3" ] large_contents in
     let c2 = Store.Commit.v rw ~parents:[ Store.Commit.key c1 ] ~info tree in
 
     let tree = Store.Tree.remove tree [ "a"; "b1"; "c1" ] in
-    let _ = Store.Commit.v rw ~parents:[ Store.Commit.key c2 ] ~info tree in
-=======
-    let* tree = Store.Tree.add tree [ "a"; "b3" ] large_contents in
-    let* c2 = Store.Commit.v rw ~parents:[ Store.Commit.key c1 ] ~info tree in
+    let c3 = Store.Commit.v rw ~parents:[ Store.Commit.key c2 ] ~info tree in
 
-    let* tree = Store.Tree.remove tree [ "a"; "b1"; "c1" ] in
-    let* c3 = Store.Commit.v rw ~parents:[ Store.Commit.key c2 ] ~info tree in
+    let () = before_closing rw (Store.Commit.key c3) in
 
-    let* () = before_closing rw (Store.Commit.key c3) in
+    let _ = Store.Repo.close rw in
 
-    let* _ = Store.Repo.close rw in
->>>>>>> 8f6f56fa
-
-    Lwt.return c3
+    c3
 
   let create_gced_store path =
     let before_closing repo head =
-      let* _ = Store.Gc.start_exn repo head in
-      let* _ = Store.Gc.wait repo in
-      Lwt.return_unit
+      let _ = Store.Gc.start_exn repo head in
+      let _ = Store.Gc.wait repo in
+      ()
     in
     create_store ~before_closing Irmin_pack.Indexing_strategy.minimal path
 
@@ -96,27 +79,22 @@
     create_store ~before_closing Irmin_pack.Indexing_strategy.minimal src
 end
 
-<<<<<<< HEAD
-let generate () = Simple.create_store ()
-let () = Eio_main.run @@ fun _env -> generate ()
-=======
 let ensure_data_dir () =
   if not (Sys.file_exists "data") then Unix.mkdir "data" 0o755
 
 let generate () =
   ensure_data_dir ();
-  let* _ =
+  let _ =
     Generator.create_store Irmin_pack.Indexing_strategy.minimal "data/minimal"
   in
-  let* _ =
+  let _ =
     Generator.create_store Irmin_pack.Indexing_strategy.always "data/always"
   in
-  let* _ = Generator.create_gced_store "data/gced" in
-  let* _ =
+  let _ = Generator.create_gced_store "data/gced" in
+  let _ =
     Generator.create_snapshot_store ~src:"data/snapshot_src"
       ~dest:"data/snapshot"
   in
-  Lwt.return_unit
+  ()
 
-let () = Lwt_main.run (generate ())
->>>>>>> 8f6f56fa
+let () = Eio_main.run @@ fun _env -> generate ()