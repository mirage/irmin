--- conflicted
+++ resolved
@@ -215,9 +215,7 @@
           let run http callback =
             http @@ Http.make ~callback ()
         end in
-        let module Store = struct
-          include Store
-
+        let module Config = struct
           let info ?(author = "irmin-graphql") fmt =
             let module I = Info(struct let name = author end)(Pclock) in
             I.f p fmt
@@ -226,9 +224,9 @@
               let e =
                 Git_mirage.endpoint ?headers (Uri.of_string uri)
               in
-              E e)
+              Store.E e)
         end in
-        (module Irmin_graphql.Make(Store)(Server): Irmin_graphql.S with type server = Http.t -> unit Lwt.t and type store = Store.t)
+        (module Irmin_graphql.Make(Server)(Config)(Store): Irmin_graphql.S with type server = Http.t -> unit Lwt.t and type store = Store.t)
 
       let start ~pclock ~http server store =
         let (module G) = init pclock in
@@ -236,7 +234,6 @@
     end
   end
 
-<<<<<<< HEAD
   module Client = struct
     module type S = sig
       module Store: Irmin.S
@@ -267,40 +264,5 @@
       module Http = Http
       include Irmin_graphql_client.Make (Backend)(Store)
     end
-=======
-  module Make
-      (Store: Irmin.S with type Private.Sync.endpoint = Git_mirage.endpoint)
-      (Pclock: Mirage_clock_lwt.PCLOCK)
-      (Http: Cohttp_lwt.S.Server)
-  = struct
-    module Store = Store
-    module Pclock = Pclock
-    module Http = Http
-
-    let init p =
-      let module Server = struct
-        type conn = Http.conn
-        type server = Http.t -> unit Lwt.t
-        let respond_string = Http.respond_string
-        let run http callback =
-          http @@ Http.make ~callback ()
-      end in
-      let module Config = struct
-        let info ?(author = "irmin-graphql") fmt =
-          let module I = Info(struct let name = author end)(Pclock) in
-          I.f p fmt
-
-        let remote = Some (fun ?headers uri ->
-            let e =
-              Git_mirage.endpoint ?headers (Uri.of_string uri)
-            in
-            Store.E e)
-      end in
-      (module Irmin_graphql.Make(Server)(Config)(Store): Irmin_graphql.S with type server = Http.t -> unit Lwt.t and type store = Store.t)
-
-    let start ~pclock ~http server store =
-      let (module G) = init pclock in
-      G.run_server (http server) store
->>>>>>> 249ee199
   end
 end