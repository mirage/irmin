(*
 * Copyright (c) 2013-2021 Thomas Gazagnaire <thomas@gazagnaire.org>
 * Copyright (c) 2017 Grégoire Henry <gregoire.henry@ocamlpro.com>
 *
 * Permission to use, copy, modify, and distribute this software for any
 * purpose with or without fee is hereby granted, provided that the above
 * copyright notice and this permission notice appear in all copies.
 *
 * THE SOFTWARE IS PROVIDED "AS IS" AND THE AUTHOR DISCLAIMS ALL WARRANTIES
 * WITH REGARD TO THIS SOFTWARE INCLUDING ALL IMPLIED WARRANTIES OF
 * MERCHANTABILITY AND FITNESS. IN NO EVENT SHALL THE AUTHOR BE LIABLE FOR
 * ANY SPECIAL, DIRECT, INDIRECT, OR CONSEQUENTIAL DAMAGES OR ANY DAMAGES
 * WHATSOEVER RESULTING FROM LOSS OF USE, DATA OR PROFITS, WHETHER IN AN
 * ACTION OF CONTRACT, NEGLIGENCE OR OTHER TORTIOUS ACTION, ARISING OUT OF
 * OR IN CONNECTION WITH THE USE OR PERFORMANCE OF THIS SOFTWARE.
 *)

open! Import
include Tree_intf

let src = Logs.Src.create "irmin.tree" ~doc:"Persistent lazy trees for Irmin"

module Log = (val Logs.src_log src : Logs.LOG)

type fuzzy_bool = False | True | Maybe
type ('a, 'r) cont = ('a -> 'r) -> 'r
type ('a, 'r) cont_lwt = ('a, 'r Lwt.t) cont

let ok x = Lwt.return (Ok x)

(* assume l1 and l2 are key-sorted *)
let alist_iter2 compare_k f l1 l2 =
  let rec aux l1 l2 =
    match (l1, l2) with
    | [], t -> List.iter (fun (key, v) -> f key (`Right v)) t
    | t, [] -> List.iter (fun (key, v) -> f key (`Left v)) t
    | (k1, v1) :: t1, (k2, v2) :: t2 -> (
        match compare_k k1 k2 with
        | 0 ->
            f k1 (`Both (v1, v2));
            (aux [@tailcall]) t1 t2
        | x ->
            if x < 0 then (
              f k1 (`Left v1);
              (aux [@tailcall]) t1 l2)
            else (
              f k2 (`Right v2);
              (aux [@tailcall]) l1 t2))
  in
  aux l1 l2

(* assume l1 and l2 are key-sorted *)
let alist_iter2_lwt compare_k f l1 l2 =
  let l3 = ref [] in
  alist_iter2 compare_k (fun left right -> l3 := f left right :: !l3) l1 l2;
  Lwt_list.iter_s (fun b -> b >>= fun () -> Lwt.return_unit) (List.rev !l3)

module Make (P : Private.S) = struct
  type counters = {
    mutable contents_hash : int;
    mutable contents_find : int;
    mutable contents_add : int;
    mutable node_hash : int;
    mutable node_mem : int;
    mutable node_add : int;
    mutable node_find : int;
    mutable node_val_v : int;
    mutable node_val_find : int;
    mutable node_val_list : int;
  }
  [@@deriving irmin]

  let dump_counters ppf t = Type.pp_json ~minify:false counters_t ppf t

  let fresh_counters () =
    {
      contents_hash = 0;
      contents_add = 0;
      contents_find = 0;
      node_hash = 0;
      node_mem = 0;
      node_add = 0;
      node_find = 0;
      node_val_v = 0;
      node_val_find = 0;
      node_val_list = 0;
    }

  let reset_counters t =
    t.contents_hash <- 0;
    t.contents_add <- 0;
    t.contents_find <- 0;
    t.node_hash <- 0;
    t.node_mem <- 0;
    t.node_add <- 0;
    t.node_find <- 0;
    t.node_val_v <- 0;
    t.node_val_find <- 0;
    t.node_val_list <- 0

  let cnt = fresh_counters ()

  module Path = P.Node.Path
  module Metadata = P.Node.Metadata

  module Hashes = Hashtbl.Make (struct
    type t = P.Hash.t

    let hash = P.Hash.short_hash
    let equal = Type.(unstage (equal P.Hash.t))
  end)

  module StepMap = struct
    module X = struct
      type t = Path.step [@@deriving irmin ~compare]
    end

    include Map.Make (X)

    let stdlib_merge = merge

    include Merge.Map (X)
  end

  type metadata = Metadata.t [@@deriving irmin ~equal]
  type key = Path.t [@@deriving irmin ~pp]
  type hash = P.Hash.t [@@deriving irmin ~pp ~equal ~compare]
  type step = Path.step [@@deriving irmin ~pp ~compare]
  type contents = P.Contents.Val.t [@@deriving irmin ~equal]
  type repo = P.Repo.t
  type marks = unit Hashes.t
  type 'a or_error = ('a, [ `Dangling_hash of hash ]) result
  type 'a force = [ `True | `False of key -> 'a -> 'a Lwt.t ]
  type uniq = [ `False | `True | `Marks of marks ]
  type 'a node_fn = key -> step list -> 'a -> 'a Lwt.t

  type depth = [ `Eq of int | `Le of int | `Lt of int | `Ge of int | `Gt of int ]
  [@@deriving irmin]

  let dummy_marks = Hashes.create 0
  let empty_marks () = Hashes.create 39

  exception Dangling_hash of { context : string; hash : hash }

  let () =
    Printexc.register_printer (function
      | Dangling_hash { context; hash } ->
          Some
            (Fmt.str "Irmin.Tree.%s: encountered dangling hash %a" context
               pp_hash hash)
      | _ -> None)

  let get_ok : type a. string -> a or_error -> a =
   fun context -> function
    | Ok x -> x
    | Error (`Dangling_hash hash) -> raise (Dangling_hash { context; hash })

  module Contents = struct
    type v = Hash of repo * hash | Value of contents
    type info = { mutable hash : hash option; mutable value : contents option }
    type t = { mutable v : v; info : info }

    let info_is_empty i = i.hash = None && i.value = None

    let v =
      let open Type in
      variant "Node.Contents.v" (fun hash value -> function
        | Hash (_, x) -> hash x | Value v -> value v)
      |~ case1 "hash" P.Hash.t (fun _ -> assert false)
      |~ case1 "value" P.Contents.Val.t (fun v -> Value v)
      |> sealv

    let clear_info i =
      if not (info_is_empty i) then (
        i.value <- None;
        i.hash <- None)

    let clear t = clear_info t.info

    let of_v v =
      let hash, value =
        match v with Hash (_, k) -> (Some k, None) | Value v -> (None, Some v)
      in
      let info = { hash; value } in
      { v; info }

    let export ?clear:(c = true) repo t k =
      let hash = t.info.hash in
      if c then clear t;
      match (t.v, hash) with
      | Hash (repo', _), _ when repo == repo' -> ()
      | Hash (_, k), _ -> t.v <- Hash (repo, k)
      | Value _, None -> t.v <- Hash (repo, k)
      | Value _, Some k -> t.v <- Hash (repo, k)

    let of_value c = of_v (Value c)
    let of_hash repo k = of_v (Hash (repo, k))

    let cached_hash t =
      match (t.v, t.info.hash) with
      | Hash (_, k), None ->
          let h = Some k in
          t.info.hash <- h;
          h
      | _, h -> h

    let cached_value t =
      match (t.v, t.info.value) with
      | Value v, None ->
          let v = Some v in
          t.info.value <- v;
          v
      | _, v -> v

    let hash ?(cache = true) c =
      match cached_hash c with
      | Some k -> k
      | None -> (
          match cached_value c with
          | None -> assert false
          | Some v ->
              cnt.contents_hash <- cnt.contents_hash + 1;
              let k = P.Contents.Key.hash v in
              if cache then c.info.hash <- Some k;
              k)

    let value_of_hash ~cache t repo k =
      cnt.contents_find <- cnt.contents_find + 1;
      P.Contents.find (P.Repo.contents_t repo) k >|= function
      | None -> Error (`Dangling_hash k)
      | Some v as some_v ->
          if cache then t.info.value <- some_v;
          Ok v

    let to_value ~cache t =
      match cached_value t with
      | Some v -> Lwt.return (Ok v)
      | None -> (
          match t.v with
          | Value v -> Lwt.return (Ok v)
          | Hash (repo, k) -> value_of_hash ~cache t repo k)

    let force = to_value ~cache:true

    let force_exn t =
      let+ v = force t in
      get_ok "force" v

    let equal (x : t) (y : t) =
      x == y
      ||
      match (cached_hash x, cached_hash y) with
      | Some x, Some y -> equal_hash x y
      | _ -> (
          match (cached_value x, cached_value y) with
          | Some x, Some y -> equal_contents x y
          | _ -> equal_hash (hash ~cache:true x) (hash ~cache:true y))

    let compare (x : t) (y : t) =
      if x == y then 0
      else compare_hash (hash ~cache:true x) (hash ~cache:true y)

    let t =
      Type.map ~equal:(Type.stage equal) ~compare:(Type.stage compare) v of_v
        (fun t -> t.v)

    let merge : t Merge.t =
      let f ~old x y =
        let old =
          Merge.bind_promise old (fun old () ->
              let+ c = to_value ~cache:true old >|= Option.of_result in
              Ok (Some c))
        in
        let* x = to_value ~cache:true x >|= Option.of_result in
        let* y = to_value ~cache:true y >|= Option.of_result in
        Merge.(f P.Contents.Val.merge) ~old x y >|= function
        | Ok (Some c) -> Ok (of_value c)
        | Ok None -> Error (`Conflict "empty contents")
        | Error _ as e -> e
      in
      Merge.v t f

<<<<<<< HEAD
    let fold ~force ~cache ~path f t acc =
      match force with
      | `True ->
          let* c = to_value ~cache t in
          f path (get_ok "fold" c) acc
=======
    let fold ~force ~path f_value f_tree t acc =
      match force with
      | `True | `And_clear ->
          let* c = to_value t in
          if force = `And_clear then clear t;
          f_value path (get_ok "fold" c) acc >>= f_tree path
>>>>>>> b428b217
      | `False skip -> (
          match cached_value t with
          | None -> skip path acc
          | Some c -> f_value path c acc >>= f_tree path)
  end

  module Node = struct
    type value = P.Node.Val.t [@@deriving irmin ~equal]

    type elt = [ `Node of t | `Contents of Contents.t * Metadata.t ]

    and update = Add of elt | Remove

    and updatemap = update StepMap.t

    and map = elt StepMap.t

    and info = {
      mutable value : value option;
      mutable map : map option;
      mutable hash : hash option;
      mutable findv_cache : map option;
    }

    and v =
      | Map of map
      | Hash of repo * hash
      | Value of repo * value * updatemap option

    and t = { mutable v : v; info : info }
    (** [t.v] has 3 possible states:

        - A [Map], only after a [Tree.of_concrete] operation.
        - A [Value], only after an add, a remove, temporarily during an export
          or at the end of a merge.
        - It is otherwise a [Hash].

        [t.info.map] is only populated during a call to [Node.to_map]. *)

    let elt_t (t : t Type.t) : elt Type.t =
      let open Type in
      variant "Node.value" (fun node contents contents_m -> function
        | `Node x -> node x
        | `Contents (c, m) ->
            if equal_metadata m Metadata.default then contents c
            else contents_m (c, m))
      |~ case1 "Node" t (fun x -> `Node x)
      |~ case1 "Contents" Contents.t (fun x -> `Contents (x, Metadata.default))
      |~ case1 "Contents-x" (pair Contents.t Metadata.t) (fun x -> `Contents x)
      |> sealv

    let stepmap_t : 'a. 'a Type.t -> 'a StepMap.t Type.t =
     fun elt ->
      let open Type in
      let to_map x =
        List.fold_left (fun acc (k, v) -> StepMap.add k v acc) StepMap.empty x
      in
      let of_map m = StepMap.fold (fun k v acc -> (k, v) :: acc) m [] in
      map (list (pair Path.step_t elt)) to_map of_map

    let update_t (elt : elt Type.t) : update Type.t =
      let open Type in
      variant "Node.update" (fun add remove -> function
        | Add elt -> add elt | Remove -> remove)
      |~ case1 "add" elt (fun elt -> Add elt)
      |~ case0 "remove" Remove
      |> sealv

    let v_t (elt : elt Type.t) : v Type.t =
      let m = stepmap_t elt in
      let um = stepmap_t (update_t elt) in
      let open Type in
      variant "Node.node" (fun map hash value -> function
        | Map m -> map m
        | Hash (_, y) -> hash y
        | Value (_, v, m) -> value (v, m))
      |~ case1 "map" m (fun m -> Map m)
      |~ case1 "hash" P.Hash.t (fun _ -> assert false)
      |~ case1 "value" (pair P.Node.Val.t (option um)) (fun _ -> assert false)
      |> sealv

    let of_v v =
      let hash, map, value =
        match v with
        | Map m -> (None, Some m, None)
        | Hash (_, k) -> (Some k, None, None)
        | Value (_, v, None) -> (None, None, Some v)
        | Value _ -> (None, None, None)
      in
      let findv_cache = None in
      let info = { hash; map; value; findv_cache } in
      { v; info }

    let of_map m = of_v (Map m)
    let of_hash repo k = of_v (Hash (repo, k))
    let of_value ?updates repo v = of_v (Value (repo, v, updates))

    let cached_hash t =
      match (t.v, t.info.hash) with
      | Hash (_, h), None ->
          let h = Some h in
          t.info.hash <- h;
          h
      | _, h -> h

    let cached_map t =
      match (t.v, t.info.map) with
      | Map m, None ->
          let m = Some m in
          t.info.map <- m;
          m
      | _, m -> m

    let cached_value t =
      match (t.v, t.info.value) with
      | Value (_, v, None), None ->
          let v = Some v in
          t.info.value <- v;
          v
      | _, v -> v

    let info_is_empty i =
      i.map = None && i.value = None && i.findv_cache = None && i.hash = None

    let clear_info_fields i =
      if not (info_is_empty i) then (
        i.value <- None;
        i.map <- None;
        i.hash <- None;
        i.findv_cache <- None)

    let rec clear_elt ~max_depth depth v =
      match v with
      | `Contents (c, _) -> if depth + 1 > max_depth then Contents.clear c
      | `Node t -> clear ~max_depth (depth + 1) t

    and clear_info ~max_depth ?v depth i =
      let clear _ v = clear_elt ~max_depth depth v in
      let () =
        match v with
        | Some (Value (_, _, Some um)) ->
            StepMap.iter
              (fun k -> function Remove -> () | Add v -> clear k v)
              um
        | _ -> ()
      in
      let () =
        match (v, i.map) with
        | Some (Map m), _ | _, Some m -> StepMap.iter clear m
        | _ -> ()
      in
      let () =
        match i.findv_cache with Some m -> StepMap.iter clear m | None -> ()
      in
      if depth >= max_depth then clear_info_fields i

    and clear ~max_depth depth t = clear_info ~v:t.v ~max_depth depth t.info

    (* export t to the given repo and clear the cache *)
    let export ?clear:(c = true) repo t k =
      let hash = t.info.hash in
      if c then clear_info_fields t.info;
      match t.v with
      | Hash (repo', _) when repo' == repo -> ()
      | Hash (_, k) -> t.v <- Hash (repo, k)
      | Value (_, v, None) when P.Node.Val.is_empty v -> ()
      | Map m when StepMap.is_empty m -> ()
      | _ -> (
          match hash with
          | None -> t.v <- Hash (repo, k)
          | Some k -> t.v <- Hash (repo, k))

    let map_of_value ~cache repo (n : value) : map =
      cnt.node_val_list <- cnt.node_val_list + 1;
<<<<<<< HEAD
      let entries = P.Node.Val.seq ~cache n in
=======
      let entries = P.Node.Val.seq n in
>>>>>>> b428b217
      let aux = function
        | `Node h -> `Node (of_hash repo h)
        | `Contents (c, m) -> `Contents (Contents.of_hash repo c, m)
      in
      Seq.fold_left
        (fun acc (k, v) -> StepMap.add k (aux v) acc)
        StepMap.empty entries

    let rec hash : type a. cache:bool -> t -> (hash -> a) -> a =
     fun ~cache t k ->
      match cached_hash t with
      | Some h -> k h
      | None -> (
          let a_of_value v =
            cnt.node_hash <- cnt.node_hash + 1;
            let h = P.Node.Key.hash v in
            if cache then t.info.hash <- Some h;
            k h
          in
          match cached_value t with
          | Some v -> a_of_value v
          | None -> (
              match t.v with
              | Hash (_, h) -> k h
              | Value (_, v, None) -> a_of_value v
              | Value (_, v, Some um) ->
                  value_of_updates ~cache t v um a_of_value
              | Map m -> value_of_map ~cache t m a_of_value))

    and value_of_map : type r. cache:bool -> t -> map -> (value, r) cont =
     fun ~cache t map k ->
      if StepMap.is_empty map then (
        t.info.value <- Some P.Node.Val.empty;
        k P.Node.Val.empty)
      else (
        cnt.node_val_v <- cnt.node_val_v + 1;
        let v =
          StepMap.to_seq map
          |> Seq.map (function
               | step, `Contents (c, m) ->
                   (step, `Contents (Contents.hash ~cache c, m))
               | step, `Node n -> (step, hash ~cache n (fun h -> `Node h)))
          |> P.Node.Val.of_seq
        in
        if cache then t.info.value <- Some v;
        k v)

    and value_of_elt : type r. cache:bool -> elt -> (P.Node.Val.value, r) cont =
     fun ~cache e k ->
      match e with
      | `Contents (c, m) -> k (`Contents (Contents.hash ~cache c, m))
      | `Node n -> hash ~cache n (fun h -> k (`Node h))

    and value_of_updates :
        type r. cache:bool -> t -> value -> _ -> (value, r) cont =
     fun ~cache t v updates k ->
      let updates = StepMap.bindings updates in
      let rec aux acc = function
        | [] ->
            if cache then t.info.value <- Some acc;
            k acc
        | (k, Add e) :: rest ->
            value_of_elt ~cache e (fun e -> aux (P.Node.Val.add acc k e) rest)
        | (k, Remove) :: rest -> aux (P.Node.Val.remove acc k) rest
      in
      aux v updates

    let hash ~cache k = hash ~cache k (fun x -> x)

    let value_of_hash ~cache t repo k =
      match cached_value t with
      | Some v -> Lwt.return_ok v
      | None -> (
          cnt.node_find <- cnt.node_find + 1;
          P.Node.find (P.Repo.node_t repo) k >|= function
          | None -> Error (`Dangling_hash k)
          | Some v as some_v ->
              if cache then t.info.value <- some_v;
              Ok v)

    let to_value ~cache t =
      match cached_value t with
      | Some v -> ok v
      | None -> (
          match t.v with
          | Value (_, v, None) -> ok v
          | Value (_, v, Some um) -> value_of_updates ~cache t v um ok
          | Map m -> value_of_map ~cache t m ok
          | Hash (repo, h) -> value_of_hash ~cache t repo h)

    let to_map ~cache t =
      match cached_map t with
      | Some m -> Lwt.return (Ok m)
      | None -> (
          let of_value repo v updates =
            let m = map_of_value ~cache repo v in
            let m =
              match updates with
              | None -> m
              | Some updates ->
                  StepMap.stdlib_merge
                    (fun _ left right ->
                      match (left, right) with
                      | None, None -> assert false
                      | (Some _ as v), None -> v
                      | _, Some (Add v) -> Some v
                      | _, Some Remove -> None)
                    m updates
            in
            if cache then t.info.map <- Some m;
            m
          in
          match t.v with
          | Map m -> Lwt.return (Ok m)
          | Value (repo, v, m) -> Lwt.return (Ok (of_value repo v m))
          | Hash (repo, k) -> (
              value_of_hash ~cache t repo k >|= function
              | Error _ as e -> e
              | Ok v -> Ok (of_value repo v None)))

    let hash_equal x y = x == y || equal_hash x y

    let contents_equal ((c1, m1) as x1) ((c2, m2) as x2) =
      x1 == x2 || (Contents.equal c1 c2 && equal_metadata m1 m2)

    let rec elt_equal (x : elt) (y : elt) =
      x == y
      ||
      match (x, y) with
      | `Contents x, `Contents y -> contents_equal x y
      | `Node x, `Node y -> equal x y
      | _ -> false

    and map_equal (x : map) (y : map) = StepMap.equal elt_equal x y

    and equal (x : t) (y : t) =
      x == y
      ||
      match (cached_hash x, cached_hash y) with
      | Some x, Some y -> equal_hash x y
      | _ -> (
          match (cached_value x, cached_value y) with
          | Some x, Some y -> equal_value x y
          | _ -> (
              match (cached_map x, cached_map y) with
              | Some x, Some y -> map_equal x y
              | _ -> hash_equal (hash ~cache:true x) (hash ~cache:true y)))

    (* same as [equal] but do not compare in-memory maps
       recursively. *)
    let maybe_equal (x : t) (y : t) =
      if x == y then True
      else
        match (cached_hash x, cached_hash y) with
        | Some x, Some y -> if equal_hash x y then True else False
        | _ -> (
            match (cached_value x, cached_value y) with
            | Some x, Some y -> if equal_value x y then True else False
            | _ -> Maybe)

    (* Use a stable represetation for empty trees. *)
    let empty = of_map StepMap.empty
    let empty_hash = hash ~cache:false empty

    (** Does [um] empties [v]?

        Gotcha: Some [Remove] entries in [um] might not be in [v]. *)
    let is_empty_after_updates ~cache v um =
      let any_add =
        StepMap.to_seq um
        |> Seq.exists (function _, Remove -> false | _, Add _ -> true)
      in
      if any_add then false
      else
        let val_is_empty = P.Node.Val.is_empty v in
        if val_is_empty then true
        else
          let remove_count = StepMap.cardinal um in
          if (not val_is_empty) && remove_count = 0 then false
          else if P.Node.Val.length v > remove_count then false
          else (
            (* Starting from this point the function is expensive, but there is
               no alternative. *)
            cnt.node_val_list <- cnt.node_val_list + 1;
<<<<<<< HEAD
            let entries = P.Node.Val.seq ~cache v in
            Seq.fold_left
              (fun ok (step, _) -> ok && StepMap.mem step um)
              true entries)
=======
            let entries = P.Node.Val.seq v in
            Seq.for_all (fun (step, _) -> StepMap.mem step um) entries)
>>>>>>> b428b217

    let length ~cache t =
      match cached_map t with
      | Some m -> StepMap.cardinal m |> Lwt.return
      | None ->
          let+ v = to_value ~cache t in
          get_ok "length" v |> P.Node.Val.length

    let is_empty ~cache t =
      match cached_map t with
      | Some m -> StepMap.is_empty m
      | None -> (
          match cached_value t with
          | Some v -> P.Node.Val.is_empty v
          | None -> (
              match t.v with
              | Value (_, v, Some um) -> is_empty_after_updates ~cache v um
              | Hash (_, h) -> hash_equal empty_hash h
              | Map _ -> assert false (* [cached_map <> None] *)
              | Value (_, _, None) -> assert false (* [cached_value <> None] *))
          )

    let add_to_findv_cache t step v =
      match t.info.findv_cache with
      | None -> t.info.findv_cache <- Some (StepMap.singleton step v)
      | Some m -> t.info.findv_cache <- Some (StepMap.add step v m)

    let findv ~cache ctx t step =
      let of_map m = try Some (StepMap.find step m) with Not_found -> None in
      let of_value repo v =
        match P.Node.Val.find ~cache v step with
        | None -> None
        | Some (`Contents (c, m)) ->
            let c = Contents.of_hash repo c in
            let (v : elt) = `Contents (c, m) in
            if cache then add_to_findv_cache t step v;
            Some v
        | Some (`Node n) ->
            let n = of_hash repo n in
            let v = `Node n in
            if cache then add_to_findv_cache t step v;
            Some v
      in
      let of_t () =
        match t.v with
        | Map m -> Lwt.return (of_map m)
        | Value (repo, v, None) -> Lwt.return (of_value repo v)
        | Value (repo, v, Some um) -> (
            match StepMap.find_opt step um with
            | Some (Add v) -> Lwt.return (Some v)
            | Some Remove -> Lwt.return None
            | None -> Lwt.return (of_value repo v))
        | Hash (repo, h) -> (
            match cached_value t with
            | Some v -> Lwt.return (of_value repo v)
            | None ->
                let+ v = value_of_hash ~cache t repo h >|= get_ok ctx in
                of_value repo v)
      in
      match cached_map t with
      | Some m -> Lwt.return (of_map m)
      | None -> (
          match t.info.findv_cache with
          | None -> of_t ()
          | Some m -> (
              match of_map m with
              | None -> of_t ()
              | Some _ as r -> Lwt.return r))

    let seq_of_map ?(offset = 0) ?length m : (step * elt) Seq.t =
      let take seq =
        match length with None -> seq | Some n -> Seq.take n seq
      in
      StepMap.to_seq m |> Seq.drop offset |> take

    let seq_of_value repo ?offset ?length ~cache v : (step * elt) Seq.t =
      cnt.node_val_list <- cnt.node_val_list + 1;
      let seq = P.Node.Val.seq ?offset ?length ~cache v in
      Seq.map
        (fun (k, v) ->
          match v with
          | `Node n ->
              let n = `Node (of_hash repo n) in
              (k, n)
          | `Contents (c, m) ->
              let c = Contents.of_hash repo c in
              (k, `Contents (c, m)))
        seq

    let seq ?offset ?length ~cache t : (step * elt) Seq.t or_error Lwt.t =
      match cached_map t with
      | Some m -> ok (seq_of_map ?offset ?length m)
      | None -> (
          match t.v with
          | Value (repo, n, None) ->
              ok (seq_of_value ?offset ?length ~cache repo n)
          | Hash (repo, h) -> (
              value_of_hash ~cache t repo h >>= function
              | Error _ as e -> Lwt.return e
              | Ok v -> ok (seq_of_value ?offset ?length ~cache repo v))
          | _ -> (
              to_map ~cache t >>= function
              | Error _ as e -> Lwt.return e
              | Ok m -> ok (seq_of_map ?offset ?length m)))

    let bindings ~cache t =
      (* XXX: If [t] is value, no need to [to_map]. Let's remove and inline
         this into Tree.entries. *)
      to_map ~cache t >|= function
      | Error _ as e -> e
      | Ok m -> Ok (StepMap.bindings m)

    type ('v, 'acc, 'r) folder =
      path:key -> 'acc -> int -> 'v -> ('acc, 'r) cont_lwt
    (** A ('val, 'acc, 'r) folder is a CPS, threaded fold function over values
        of type ['v] producing an accumulator of type ['acc]. *)

    let fold :
        type acc.
        force:acc force ->
        cache:bool ->
        uniq:uniq ->
        pre:acc node_fn option ->
        post:acc node_fn option ->
        path:Path.t ->
        ?depth:depth ->
        node:(key -> _ -> acc -> acc Lwt.t) ->
        contents:(key -> contents -> acc -> acc Lwt.t) ->
<<<<<<< HEAD
        tree:(key -> _ -> acc -> acc Lwt.t) option ->
        t ->
        acc ->
        acc Lwt.t =
     fun ~force ~cache ~uniq ~pre ~post ~path ?depth ~node ~contents ~tree t acc ->
=======
        tree:(key -> _ -> acc -> acc Lwt.t) ->
        t ->
        acc ->
        acc Lwt.t =
     fun ~force ~uniq ~pre ~post ~path ?depth ~node ~contents ~tree t acc ->
>>>>>>> b428b217
      let marks =
        match uniq with
        | `False -> dummy_marks
        | `True -> empty_marks ()
        | `Marks n -> n
      in
      let pre path bindings acc =
        match pre with
        | None -> Lwt.return acc
        | Some pre ->
            let s = Seq.fold_left (fun acc (s, _) -> s :: acc) [] bindings in
            pre path s acc
      in
      let post path bindings acc =
        match post with
        | None -> Lwt.return acc
        | Some post ->
            let s = Seq.fold_left (fun acc (s, _) -> s :: acc) [] bindings in
            post path s acc
      in
      let rec aux : type r. (t, acc, r) folder =
       fun ~path acc d t k ->
<<<<<<< HEAD
        let apply acc =
          match tree with
          | Some f -> f path (`Node t) acc
          | None -> node path t acc
        in
        let next acc =
          match force with
          | `True -> (
              (* TODO: Will need rebasing  *)
              match t.v with
              | Map m -> (map [@tailcall]) ~path acc d (Some m) k
              | Value (repo, _, _) | Hash (repo, _) ->
                  let* v = to_value ~cache t >|= get_ok "fold" in
                  (value [@tailcall]) ~path acc d (repo, v) k)
=======
        let apply acc = node path t acc >>= tree path (`Node t) in
        let next acc =
          match force with
          | `And_clear -> (
              match t.v with
              | Map m ->
                  clear ~depth:0 t;
                  (map [@tailcall]) ~path acc d (Some m) k
              | Value (repo, _, _) | Hash (repo, _) ->
                  let* v = to_value t >|= get_ok "fold" in
                  clear ~depth:0 t;
                  (value [@tailcall]) ~path acc d (repo, v) k)
          | `True ->
              let* m = to_map t >|= get_ok "fold" in
              (map [@tailcall]) ~path acc d (Some m) k
>>>>>>> b428b217
          | `False skip -> (
              match cached_map t with
              | Some n -> (map [@tailcall]) ~path acc d (Some n) k
              | None ->
                  (* XXX: That node is skipped if is is of tag Value *)
                  skip path acc >>= k)
        in
        match depth with
        | None -> apply acc >>= next
        | Some (`Eq depth) -> if d < depth then next acc else apply acc >>= k
        | Some (`Le depth) ->
            if d < depth then apply acc >>= next else apply acc >>= k
        | Some (`Lt depth) ->
            if d < depth - 1 then apply acc >>= next else apply acc >>= k
        | Some (`Ge depth) -> if d < depth then next acc else apply acc >>= next
        | Some (`Gt depth) ->
            if d <= depth then next acc else apply acc >>= next
      and aux_uniq : type r. (t, acc, r) folder =
       fun ~path acc d t k ->
        if uniq = `False then (aux [@tailcall]) ~path acc d t k
        else
          let h = hash ~cache t in
          if Hashes.mem marks h then k acc
          else (
            Hashes.add marks h ();
            (aux [@tailcall]) ~path acc d t k)
      and step : type r. (step * elt, acc, r) folder =
       fun ~path acc d (s, v) k ->
        let path = Path.rcons path s in
        match v with
        | `Node n -> (aux_uniq [@tailcall]) ~path acc (d + 1) n k
        | `Contents c -> (
            let apply () =
<<<<<<< HEAD
              (match tree with
              | Some f -> f path (`Contents c) acc
              | None -> Contents.fold ~force ~cache ~path contents (fst c) acc)
              >>= k
=======
              let tree path = tree path (`Contents c) in
              Contents.fold ~force ~path contents tree (fst c) acc >>= k
>>>>>>> b428b217
            in
            match depth with
            | None -> apply ()
            | Some (`Eq depth) -> if d = depth - 1 then apply () else k acc
            | Some (`Le depth) -> if d < depth then apply () else k acc
            | Some (`Lt depth) -> if d < depth - 1 then apply () else k acc
            | Some (`Ge depth) -> if d >= depth - 1 then apply () else k acc
            | Some (`Gt depth) -> if d >= depth then apply () else k acc)
      and steps : type r. ((step * elt) Seq.t, acc, r) folder =
       fun ~path acc d s k ->
        match s () with
        | Seq.Nil -> k acc
        | Seq.Cons (h, t) ->
            (step [@tailcall]) ~path acc d h (fun acc ->
                (steps [@tailcall]) ~path acc d t k)
      and map : type r. (map option, acc, r) folder =
       fun ~path acc d m k ->
        match m with
        | None -> k acc
        | Some m ->
            let bindings = StepMap.to_seq m in
            let* acc = pre path bindings acc in
            (steps [@tailcall]) ~path acc d bindings (fun acc ->
                post path bindings acc >>= k)
      and value : type r. (repo * value, acc, r) folder =
       fun ~path acc d (repo, v) k ->
        let to_elt = function
          | `Node h -> `Node (of_hash repo h)
          | `Contents (c, m) -> `Contents (Contents.of_hash repo c, m)
        in
        let bindings =
          P.Node.Val.seq v |> Seq.map (fun (s, v) -> (s, to_elt v))
        in
        let* acc = pre path bindings acc in
        (steps [@tailcall]) ~path acc d bindings (fun acc ->
            post path bindings acc >>= k)
      in
      aux_uniq ~path acc 0 t Lwt.return

    let update t step up =
      let of_map m =
        let m' =
          match up with
          | Remove -> StepMap.remove step m
          | Add v -> StepMap.add step v m
        in
        if m == m' then t else of_map m'
      in
      let of_value repo n updates =
        let updates' = StepMap.add step up updates in
        if updates == updates' then t else of_value repo n ~updates:updates'
      in
      match t.v with
      | Map m -> Lwt.return (of_map m)
      | Value (repo, n, None) -> Lwt.return (of_value repo n StepMap.empty)
      | Value (repo, n, Some um) -> Lwt.return (of_value repo n um)
      | Hash (repo, h) -> (
          match (cached_value t, cached_map t) with
          | Some v, _ -> Lwt.return (of_value repo v StepMap.empty)
          | _, Some m -> Lwt.return (of_map m)
          | None, None ->
              let+ v = value_of_hash ~cache:true t repo h >|= get_ok "update" in
              of_value repo v StepMap.empty)

    let remove t step = update t step Remove
    let add t step v = update t step (Add v)

    let compare (x : t) (y : t) =
      if x == y then 0
      else compare_hash (hash ~cache:true x) (hash ~cache:true y)

    let t node =
      Type.map ~equal:(Type.stage equal) ~compare:(Type.stage compare) node of_v
        (fun t -> t.v)

    let _, t =
      Type.mu2 (fun _ y ->
          let elt = elt_t y in
          let v = v_t elt in
          let t = t v in
          (v, t))

    let elt_t = elt_t t
    let dump = Type.pp_json ~minify:false t

    let rec merge : type a. (t Merge.t -> a) -> a =
     fun k ->
      let f ~old x y =
        let old =
          Merge.bind_promise old (fun old () ->
              let+ m = to_map ~cache:true old >|= Option.of_result in
              Ok (Some m))
        in
        let* x = to_map ~cache:true x >|= Option.of_result in
        let* y = to_map ~cache:true y >|= Option.of_result in
        let m =
          StepMap.merge elt_t (fun _step ->
              (merge_elt [@tailcall]) Merge.option)
        in
        Merge.(f @@ option m) ~old x y >|= function
        | Ok (Some map) -> Ok (of_map map)
        | Ok None -> Error (`Conflict "empty map")
        | Error _ as e -> e
      in
      k (Merge.v t f)

    and merge_elt : type r. (elt Merge.t, r) cont =
     fun k ->
      let open Merge.Infix in
      let f : elt Merge.f =
       fun ~old x y ->
        match (x, y) with
        | `Contents (x, cx), `Contents (y, cy) ->
            let mold =
              Merge.bind_promise old (fun old () ->
                  match old with
                  | `Contents (_, m) -> Lwt.return (Ok (Some m))
                  | `Node _ -> Lwt.return (Ok None))
            in
            Merge.(f Metadata.merge) ~old:mold cx cy >>=* fun m ->
            let old =
              Merge.bind_promise old (fun old () ->
                  match old with
                  | `Contents (c, _) -> Lwt.return (Ok (Some c))
                  | `Node _ -> Lwt.return (Ok None))
            in
            Merge.(f Contents.merge) ~old x y >>=* fun c ->
            Merge.ok (`Contents (c, m))
        | `Node x, `Node y ->
            (merge [@tailcall]) (fun m ->
                let old =
                  Merge.bind_promise old (fun old () ->
                      match old with
                      | `Contents _ -> Lwt.return (Ok None)
                      | `Node n -> Lwt.return (Ok (Some n)))
                in
                Merge.(f m ~old x y) >>=* fun n -> Merge.ok (`Node n))
        | _ -> Merge.conflict "add/add values"
      in
      k (Merge.seq [ Merge.default elt_t; Merge.v elt_t f ])

    let merge_elt = merge_elt (fun x -> x)
  end

  type node = Node.t [@@deriving irmin]

  type t = [ `Node of node | `Contents of Contents.t * Metadata.t ]
  [@@deriving irmin]

  let of_private_node repo n = Node.of_value repo n
  let to_private_node = Node.to_value ~cache:true

  let dump ppf = function
    | `Node n -> Fmt.pf ppf "node: %a" Node.dump n
    | `Contents (c, _) -> Fmt.pf ppf "contents: %a" (Type.pp Contents.t) c

  let contents_equal ((c1, m1) as x1) ((c2, m2) as x2) =
    x1 == x2
    || (c1 == c2 && m1 == m2)
    || (Contents.equal c1 c2 && equal_metadata m1 m2)

  let equal (x : t) (y : t) =
    x == y
    ||
    match (x, y) with
    | `Node x, `Node y -> Node.equal x y
    | `Contents x, `Contents y -> contents_equal x y
    | `Node _, `Contents _ | `Contents _, `Node _ -> false

  let is_empty = function
    | `Node n -> Node.is_empty ~cache:true n
    | `Contents _ -> false

  type elt = [ `Node of node | `Contents of contents * metadata ]

  let of_node n = `Node n

  let of_contents ?(metadata = Metadata.default) c =
    `Contents (Contents.of_value c, metadata)

  let v : elt -> t = function
    | `Contents (c, meta) -> `Contents (Contents.of_value c, meta)
    | `Node n -> `Node n

  let destruct x = x

  let clear ?(depth = 0) = function
    | `Node n -> Node.clear ~max_depth:depth 0 n
    | `Contents _ -> ()

  let sub ~cache ctx t path =
    let rec aux node path =
      match Path.decons path with
      | None -> Lwt.return_some node
      | Some (h, p) -> (
          Node.findv ~cache ctx node h >>= function
          | None | Some (`Contents _) -> Lwt.return_none
          | Some (`Node n) -> (aux [@tailcall]) n p)
    in
    match t with
    | `Node n -> (aux [@tailcall]) n path
    | `Contents _ -> Lwt.return_none

  let find_tree (t : t) path =
    let cache = true in
    Log.debug (fun l -> l "Tree.find_tree %a" pp_key path);
    match (t, Path.rdecons path) with
    | v, None -> Lwt.return_some v
    | _, Some (path, file) -> (
        sub ~cache "find_tree.sub" t path >>= function
        | None -> Lwt.return_none
        | Some n -> Node.findv ~cache "find_tree.findv" n file)

  let id _ _ acc = Lwt.return acc

<<<<<<< HEAD
  let fold ?(force = `True) ?(cache = false) ?(uniq = `False) ?pre ?post ?depth
      ?(contents = id) ?(node = id) ?tree (t : t) acc =
    match t with
    | `Contents (c, _) ->
        Contents.fold ~force ~cache ~path:Path.empty contents c acc
    | `Node n ->
        Node.fold ~force ~cache ~uniq ~pre ~post ~path:Path.empty ?depth
          ~contents ~node ~tree n acc
=======
  let fold ?(force = `And_clear) ?(uniq = `False) ?pre ?post ?depth
      ?(contents = id) ?(node = id) ?(tree = id) t acc =
    match t with
    | `Contents (c, _) as c' ->
        let tree path = tree path c' in
        Contents.fold ~force ~path:Path.empty contents tree c acc
    | `Node n ->
        Node.fold ~force ~uniq ~pre ~post ~path:Path.empty ?depth ~contents
          ~node ~tree n acc
>>>>>>> b428b217

  type stats = {
    nodes : int;
    leafs : int;
    skips : int;
    depth : int;
    width : int;
  }
  [@@deriving irmin]

  let empty_stats = { nodes = 0; leafs = 0; skips = 0; depth = 0; width = 0 }
  let incr_nodes s = { s with nodes = s.nodes + 1 }
  let incr_leafs s = { s with leafs = s.leafs + 1 }
  let incr_skips s = { s with skips = s.skips + 1 }

  let set_depth p s =
    let n_depth = List.length (Path.map p (fun _ -> ())) in
    let depth = max n_depth s.depth in
    { s with depth }

  let set_width childs s =
    let width = max s.width (List.length childs) in
    { s with width }

  let err_not_found n k =
    Fmt.kstrf invalid_arg "Irmin.Tree.%s: %a not found" n pp_key k

  let get_tree (t : t) path =
    find_tree t path >|= function
    | None -> err_not_found "get_tree" path
    | Some v -> v

  let find_all t k =
    find_tree t k >>= function
    | None | Some (`Node _) -> Lwt.return_none
    | Some (`Contents (c, m)) ->
        let+ c = Contents.to_value ~cache:true c in
        Some (get_ok "find_all" c, m)

  let find t k =
    find_all t k >|= function None -> None | Some (c, _) -> Some c

  let get_all t k =
    find_all t k >>= function
    | None -> err_not_found "get" k
    | Some v -> Lwt.return v

  let get t k = get_all t k >|= fun (c, _) -> c
  let mem t k = find t k >|= function None -> false | _ -> true
  let mem_tree t k = find_tree t k >|= function None -> false | _ -> true

  let kind t path =
    let cache = true in
    Log.debug (fun l -> l "Tree.kind %a" pp_key path);
    match (t, Path.rdecons path) with
    | `Contents _, None -> Lwt.return_some `Contents
    | `Node _, None -> Lwt.return_some `Node
    | _, Some (dir, file) -> (
        sub ~cache "kind.sub" t dir >>= function
        | None -> Lwt.return_none
        | Some m -> (
            Node.findv ~cache "kind.findv" m file >>= function
            | None -> Lwt.return_none
            | Some (`Contents _) -> Lwt.return_some `Contents
            | Some (`Node _) -> Lwt.return_some `Node))

  let length = Node.length ~cache:true

  let seq t ?offset ?length ~cache path : (step * t) Seq.t Lwt.t =
    Log.debug (fun l -> l "Tree.seq %a" pp_key path);
    sub ~cache "seq.sub" t path >>= function
    | None -> Lwt.return Seq.empty
    | Some n -> (
        Node.seq ?offset ?length ~cache n >|= function
        | Error _ -> Seq.empty
        | Ok l -> l)

  let list t ?offset ?length ?(cache = false) path =
    seq t ?offset ?length ~cache path >|= List.of_seq

  let empty = `Node Node.empty

  (** During recursive updates, we keep track of whether or not we've made a
      modification in order to avoid unnecessary allocations of identical tree
      objects. *)
  type 'a updated = Changed of 'a | Unchanged

  let maybe_equal (x : t) (y : t) =
    if x == y then True
    else
      match (x, y) with
      | `Node x, `Node y -> Node.maybe_equal x y
      | _ -> if equal x y then True else False

  let update_tree ~cache ~f_might_return_empty_node ~f root_tree path =
    (* User-introduced empty nodes will be removed immediately if necessary. *)
    let prune_empty : node -> bool =
      if not f_might_return_empty_node then Fun.const false
      else Node.is_empty ~cache
    in
    match Path.rdecons path with
    | None -> (
        let empty_tree =
          match is_empty root_tree with
          | true -> root_tree
          | false -> `Node Node.empty
        in
        f (Some root_tree) >>= function
        (* Here we consider "deleting" a root contents value or node to consist
           of changing it to an empty node. Note that this introduces
           sensitivity to ordering of subtree operations: updating in a subtree
           and adding the subtree are not necessarily commutative. *)
        | None -> Lwt.return empty_tree
        | Some (`Node _ as new_root) -> (
            match maybe_equal root_tree new_root with
            | True -> Lwt.return root_tree
            | Maybe | False -> Lwt.return new_root)
        | Some (`Contents c' as new_root) -> (
            match root_tree with
            | `Contents c when contents_equal c c' -> Lwt.return root_tree
            | _ -> Lwt.return new_root))
    | Some (path, file) -> (
        let rec aux : type r. key -> node -> (node updated, r) cont_lwt =
         fun path parent_node k ->
          let changed n = k (Changed n) in
          match Path.decons path with
          | None -> (
              let with_new_child t = Node.add parent_node file t >>= changed in
              let* old_binding =
                Node.findv ~cache "update_tree.findv" parent_node file
              in
              let* new_binding = f old_binding in
              match (old_binding, new_binding) with
              | None, None -> k Unchanged
              | None, Some (`Contents _ as t) -> with_new_child t
              | None, Some (`Node n as t) -> (
                  match prune_empty n with
                  | true -> k Unchanged
                  | false -> with_new_child t)
              | Some _, None -> Node.remove parent_node file >>= changed
              | Some old_value, Some (`Node n as t) -> (
                  match prune_empty n with
                  | true -> Node.remove parent_node file >>= changed
                  | false -> (
                      match maybe_equal old_value t with
                      | True -> k Unchanged
                      | Maybe | False -> with_new_child t))
              | Some (`Contents c), Some (`Contents c' as t) -> (
                  match contents_equal c c' with
                  | true -> k Unchanged
                  | false -> with_new_child t)
              | Some (`Node _), Some (`Contents _ as t) -> with_new_child t)
          | Some (step, key_suffix) ->
              let* old_binding =
                Node.findv ~cache "update_tree.findv" parent_node step
              in
              let to_recurse =
                match old_binding with
                | Some (`Node child) -> child
                | None | Some (`Contents _) -> Node.empty
              in
              (aux [@tailcall]) key_suffix to_recurse (function
                | Unchanged ->
                    (* This includes [remove]s in an empty node, in which case we
                       want to avoid adding a binding anyway. *)
                    k Unchanged
                | Changed child -> (
                    match Node.is_empty ~cache child with
                    | true ->
                        (* A [remove] has emptied previously non-empty child with
                           binding [h], so we remove the binding. *)
                        Node.remove parent_node step >>= changed
                    | false ->
                        Node.add parent_node step (`Node child) >>= changed))
        in
        let top_node =
          match root_tree with `Node n -> n | `Contents _ -> Node.empty
        in
        aux path top_node @@ function
        | Unchanged -> Lwt.return root_tree
        | Changed node -> Lwt.return (`Node node))

  let update t k ?(metadata = Metadata.default) f =
    let cache = true in
    Log.debug (fun l -> l "Tree.update %a" pp_key k);
    update_tree ~cache t k ~f_might_return_empty_node:false ~f:(fun t ->
        let+ old_contents =
          match t with
          | Some (`Node _) | None -> Lwt.return_none
          | Some (`Contents (c, _)) ->
              let+ c = Contents.to_value ~cache c in
              Some (get_ok "update" c)
        in
        match f old_contents with
        | None -> None
        | Some c -> Some (`Contents (Contents.of_value c, metadata)))

  let add t k ?(metadata = Metadata.default) c =
    Log.debug (fun l -> l "Tree.add %a" pp_key k);
    update_tree ~cache:true t k
      ~f:(fun _ -> Lwt.return_some (`Contents (Contents.of_value c, metadata)))
      ~f_might_return_empty_node:false

  let add_tree t k v =
    Log.debug (fun l -> l "Tree.add_tree %a" pp_key k);
    update_tree ~cache:true t k
      ~f:(fun _ -> Lwt.return_some v)
      ~f_might_return_empty_node:true

  let remove t k =
    Log.debug (fun l -> l "Tree.remove %a" pp_key k);
    update_tree ~cache:true t k
      ~f:(fun _ -> Lwt.return_none)
      ~f_might_return_empty_node:false

  let update_tree t k f =
    Log.debug (fun l -> l "Tree.update_tree %a" pp_key k);
    update_tree ~cache:true t k ~f:(Lwt.wrap1 f) ~f_might_return_empty_node:true

  let import repo = function
    | `Contents (k, m) -> (
        P.Contents.mem (P.Repo.contents_t repo) k >|= function
        | true -> Some (`Contents (Contents.of_hash repo k, m))
        | false -> None)
    | `Node k -> (
        cnt.node_mem <- cnt.node_mem + 1;
        P.Node.mem (P.Repo.node_t repo) k >|= function
        | true -> Some (`Node (Node.of_hash repo k))
        | false -> None)

  let import_no_check repo = function
    | `Node k -> `Node (Node.of_hash repo k)
    | `Contents (k, m) -> `Contents (Contents.of_hash repo k, m)

  let export ?clear repo contents_t node_t n =
    let cache =
      (* This choice of [cache] flag has no impact, since we either immediately
         clear the corresponding cache or are certain that it is already
         filled. *)
      false
    in
    let skip n =
      match Node.cached_hash n with
      | Some h ->
          cnt.node_mem <- cnt.node_mem + 1;
          P.Node.mem node_t h
      | None -> Lwt.return_false
    in
    let rec on_node (`Node n) k =
      match n.Node.v with
      | Node.Hash (_, h) ->
          Node.export ?clear repo n h;
          k ()
      | Node.Value (_, v, None) ->
          let h = P.Node.Key.hash v in
          Node.export ?clear repo n h;
          k ()
      | _ -> (
          skip n >>= function
          | true -> k ()
          | false ->
              let new_children_seq =
                let seq =
                  match n.Node.v with
                  | Node.Value (_, _, Some m) ->
                      StepMap.to_seq m
                      |> Seq.filter_map (function
                           | step, Node.Add v -> Some (step, v)
                           | _, Remove -> None)
                  | Node.Map m -> StepMap.to_seq m
                  | _ -> fun () -> Seq.Nil
                in
                Seq.map (fun (_, x) -> x) seq
              in
              on_node_seq new_children_seq @@ fun () ->
              let* v = Node.to_value ~cache n in
              let v = get_ok "export" v in
              let key = Node.hash ~cache n in
              cnt.node_add <- cnt.node_add + 1;
              let* key' = P.Node.add node_t v in
              assert (equal_hash key key');
              Node.export ?clear repo n key;
              k ())
    and on_contents (`Contents (c, _)) k =
      match c.Contents.v with
      | Contents.Hash (_, key) ->
          Contents.export ?clear repo c key;
          k ()
      | Contents.Value _ ->
          let* v = Contents.to_value ~cache c in
          let v = get_ok "export" v in
          let key = Contents.hash ~cache c in
          cnt.contents_add <- cnt.contents_add + 1;
          let* key' = P.Contents.add contents_t v in
          assert (equal_hash key key');
          Contents.export ?clear repo c key;
          k ()
    and on_node_seq seq k =
      match seq () with
      | Seq.Nil ->
          (* Have iterated on all children, let's export parent now *)
          k ()
      | Seq.Cons ((`Node _ as n), rest) ->
          on_node n (fun () -> on_node_seq rest k)
      | Seq.Cons ((`Contents _ as c), rest) ->
          on_contents c (fun () -> on_node_seq rest k)
    in
    let+ () = on_node (`Node n) (fun () -> Lwt.return_unit) in
    Node.hash ~cache n

  let merge : t Merge.t =
    let f ~old (x : t) y =
      Merge.(f Node.merge_elt) ~old x y >>= function
      | Ok t -> Merge.ok t
      | Error e -> Lwt.return (Error e)
    in
    Merge.v t f

  let entries path tree =
    let rec aux acc = function
      | [] -> Lwt.return acc
      | (path, h) :: todo ->
          let* childs = Node.bindings ~cache:true h >|= get_ok "entries" in
          let acc, todo =
            List.fold_left
              (fun (acc, todo) (k, v) ->
                let path = Path.rcons path k in
                match v with
                | `Node v -> (acc, (path, v) :: todo)
                | `Contents c -> ((path, c) :: acc, todo))
              (acc, todo) childs
          in
          (aux [@tailcall]) acc todo
    in
    (aux [@tailcall]) [] [ (path, tree) ]

  (** Given two forced lazy values, return an empty diff if they both use the
      same dangling hash. *)
  let diff_force_result (type a b) ~(empty : b) ~(diff_ok : a * a -> b)
      (x : a or_error) (y : a or_error) : b =
    match (x, y) with
    | Error (`Dangling_hash h1), Error (`Dangling_hash h2) -> (
        match equal_hash h1 h2 with true -> empty | false -> assert false)
    | Error _, Ok _ -> assert false
    | Ok _, Error _ -> assert false
    | Ok x, Ok y -> diff_ok (x, y)

  let diff_contents x y =
    if Node.contents_equal x y then Lwt.return_nil
    else
      let* cx = Contents.to_value ~cache:true (fst x) in
      let+ cy = Contents.to_value ~cache:true (fst y) in
      diff_force_result cx cy ~empty:[] ~diff_ok:(fun (cx, cy) ->
          [ `Updated ((cx, snd x), (cy, snd y)) ])

  let diff_node (x : node) (y : node) =
    let bindings n =
      Node.to_map ~cache:true n >|= function
      | Ok m -> Ok (StepMap.bindings m)
      | Error _ as e -> e
    in
    let removed acc (k, (c, m)) =
      let+ c = Contents.to_value ~cache:true c >|= get_ok "diff_node" in
      (k, `Removed (c, m)) :: acc
    in
    let added acc (k, (c, m)) =
      let+ c = Contents.to_value ~cache:true c >|= get_ok "diff_node" in
      (k, `Added (c, m)) :: acc
    in
    let rec diff_bindings acc todo path x y =
      let acc = ref acc in
      let todo = ref todo in
      let* () =
        alist_iter2_lwt compare_step
          (fun key v ->
            let path = Path.rcons path key in
            match v with
            (* Left *)
            | `Left (`Contents x) ->
                let+ x = removed !acc (path, x) in
                acc := x
            | `Left (`Node x) ->
                let* xs = entries path x in
                let+ xs = Lwt_list.fold_left_s removed !acc xs in
                acc := xs
            (* Right *)
            | `Right (`Contents y) ->
                let+ y = added !acc (path, y) in
                acc := y
            | `Right (`Node y) ->
                let* ys = entries path y in
                let+ ys = Lwt_list.fold_left_s added !acc ys in
                acc := ys
            (* Both *)
            | `Both (`Node x, `Node y) ->
                todo := (path, x, y) :: !todo;
                Lwt.return_unit
            | `Both (`Contents x, `Node y) ->
                let* ys = entries path y in
                let* x = removed !acc (path, x) in
                let+ ys = Lwt_list.fold_left_s added x ys in
                acc := ys
            | `Both (`Node x, `Contents y) ->
                let* xs = entries path x in
                let* y = added !acc (path, y) in
                let+ ys = Lwt_list.fold_left_s removed y xs in
                acc := ys
            | `Both (`Contents x, `Contents y) ->
                let+ content_diffs =
                  diff_contents x y >|= List.map (fun d -> (path, d))
                in
                acc := content_diffs @ !acc)
          x y
      in
      (diff_node [@tailcall]) !acc !todo
    and diff_node acc = function
      | [] -> Lwt.return acc
      | (path, x, y) :: todo ->
          if Node.equal x y then (diff_node [@tailcall]) acc todo
          else
            let* x = bindings x in
            let* y = bindings y in
            diff_force_result ~empty:Lwt.return_nil
              ~diff_ok:(fun (x, y) -> diff_bindings acc todo path x y)
              x y
    in
    (diff_node [@tailcall]) [] [ (Path.empty, x, y) ]

  let diff (x : t) (y : t) =
    match (x, y) with
    | `Contents ((c1, m1) as x), `Contents ((c2, m2) as y) ->
        if contents_equal x y then Lwt.return_nil
        else
          let* c1 = Contents.to_value ~cache:true c1 >|= get_ok "diff" in
          let* c2 = Contents.to_value ~cache:true c2 >|= get_ok "diff" in
          Lwt.return [ (Path.empty, `Updated ((c1, m1), (c2, m2))) ]
    | `Node x, `Node y -> diff_node x y
    | `Contents (x, m), `Node y ->
        let* diff = diff_node Node.empty y in
        let+ x = Contents.to_value ~cache:true x >|= get_ok "diff" in
        (Path.empty, `Removed (x, m)) :: diff
    | `Node x, `Contents (y, m) ->
        let* diff = diff_node x Node.empty in
        let+ y = Contents.to_value ~cache:true y >|= get_ok "diff" in
        (Path.empty, `Added (y, m)) :: diff

  type concrete =
    [ `Tree of (Path.step * concrete) list
    | `Contents of P.Contents.Val.t * Metadata.t ]
  [@@deriving irmin]

  type 'a or_empty = Empty | Non_empty of 'a

  let of_concrete c =
    let rec concrete : type r. concrete -> (t or_empty, r) cont =
     fun t k ->
      match t with
      | `Contents (c, m) -> k (Non_empty (`Contents (Contents.of_value c, m)))
      | `Tree childs ->
          tree StepMap.empty childs (function
            | Empty -> k Empty
            | Non_empty n -> k (Non_empty (`Node n)))
    and tree :
        type r.
        Node.elt StepMap.t -> (step * concrete) list -> (node or_empty, r) cont
        =
     fun map t k ->
      match t with
      | [] ->
          k
            (if StepMap.is_empty map then Empty
            else Non_empty (Node.of_map map))
      | (s, n) :: t ->
          (concrete [@tailcall]) n (fun v ->
              (tree [@tailcall])
                (StepMap.update s
                   (function
                     | None -> (
                         match v with
                         | Empty -> None (* Discard empty sub-directories *)
                         | Non_empty v -> Some v)
                     | Some _ ->
                         Fmt.invalid_arg
                           "of_concrete: duplicate bindings for step `%a`"
                           pp_step s)
                   map)
                t k)
    in
    (concrete [@tailcall]) c (function Empty -> empty | Non_empty x -> x)

  let to_concrete t =
    let rec tree : type r. t -> (concrete, r) cont_lwt =
     fun t k ->
      match t with
      | `Contents c -> contents c k
      | `Node n ->
          let* m = Node.to_map ~cache:true n in
          let bindings = m |> get_ok "to_concrete" |> StepMap.bindings in
          (node [@tailcall]) [] bindings (fun n ->
              let n = List.sort (fun (s, _) (s', _) -> compare_step s s') n in
              k (`Tree n))
    and contents : type r. Contents.t * metadata -> (concrete, r) cont_lwt =
     fun (c, m) k ->
      let* c = Contents.to_value ~cache:true c >|= get_ok "to_concrete" in
      k (`Contents (c, m))
    and node :
        type r.
        (step * concrete) list ->
        (step * Node.elt) list ->
        ((step * concrete) list, r) cont_lwt =
     fun childs x k ->
      match x with
      | [] -> k childs
      | (s, n) :: t -> (
          match n with
          | `Node _ as n ->
              (tree [@tailcall]) n (fun tree -> node ((s, tree) :: childs) t k)
          | `Contents c ->
              (contents [@tailcall]) c (fun c ->
                  (node [@tailcall]) ((s, c) :: childs) t k))
    in
    tree t (fun x -> Lwt.return x)

  let hash ?(cache = true) (t : t) =
    Log.debug (fun l -> l "Tree.hash");
    match t with
    | `Node n -> `Node (Node.hash ~cache n)
    | `Contents (c, m) -> `Contents (Contents.hash ~cache c, m)

  let stats ?(force = false) (t : t) =
    let cache = true in
    let force =
      if force then `True
      else `False (fun k s -> set_depth k s |> incr_skips |> Lwt.return)
    in
    let contents k _ s = set_depth k s |> incr_leafs |> Lwt.return in
    let pre k childs s =
      if childs = [] then Lwt.return s
      else set_depth k s |> set_width childs |> incr_nodes |> Lwt.return
    in
    let post _ _ acc = Lwt.return acc in
    fold ~force ~cache ~pre ~post ~contents t empty_stats

  let counters () = cnt
  let dump_counters ppf () = dump_counters ppf cnt
  let reset_counters () = reset_counters cnt

  let inspect = function
    | `Contents _ -> `Contents
    | `Node n ->
        `Node
          (match n.Node.v with
          | Map _ -> `Map
          | Value _ -> `Value
          | Hash _ -> `Hash)
end<|MERGE_RESOLUTION|>--- conflicted
+++ resolved
@@ -280,20 +280,11 @@
       in
       Merge.v t f
 
-<<<<<<< HEAD
-    let fold ~force ~cache ~path f t acc =
+    let fold ~force ~cache ~path f_value f_tree t acc =
       match force with
       | `True ->
           let* c = to_value ~cache t in
-          f path (get_ok "fold" c) acc
-=======
-    let fold ~force ~path f_value f_tree t acc =
-      match force with
-      | `True | `And_clear ->
-          let* c = to_value t in
-          if force = `And_clear then clear t;
           f_value path (get_ok "fold" c) acc >>= f_tree path
->>>>>>> b428b217
       | `False skip -> (
           match cached_value t with
           | None -> skip path acc
@@ -468,11 +459,7 @@
 
     let map_of_value ~cache repo (n : value) : map =
       cnt.node_val_list <- cnt.node_val_list + 1;
-<<<<<<< HEAD
       let entries = P.Node.Val.seq ~cache n in
-=======
-      let entries = P.Node.Val.seq n in
->>>>>>> b428b217
       let aux = function
         | `Node h -> `Node (of_hash repo h)
         | `Contents (c, m) -> `Contents (Contents.of_hash repo c, m)
@@ -657,15 +644,8 @@
             (* Starting from this point the function is expensive, but there is
                no alternative. *)
             cnt.node_val_list <- cnt.node_val_list + 1;
-<<<<<<< HEAD
             let entries = P.Node.Val.seq ~cache v in
-            Seq.fold_left
-              (fun ok (step, _) -> ok && StepMap.mem step um)
-              true entries)
-=======
-            let entries = P.Node.Val.seq v in
             Seq.for_all (fun (step, _) -> StepMap.mem step um) entries)
->>>>>>> b428b217
 
     let length ~cache t =
       match cached_map t with
@@ -794,19 +774,11 @@
         ?depth:depth ->
         node:(key -> _ -> acc -> acc Lwt.t) ->
         contents:(key -> contents -> acc -> acc Lwt.t) ->
-<<<<<<< HEAD
-        tree:(key -> _ -> acc -> acc Lwt.t) option ->
+        tree:(key -> _ -> acc -> acc Lwt.t) ->
         t ->
         acc ->
         acc Lwt.t =
      fun ~force ~cache ~uniq ~pre ~post ~path ?depth ~node ~contents ~tree t acc ->
-=======
-        tree:(key -> _ -> acc -> acc Lwt.t) ->
-        t ->
-        acc ->
-        acc Lwt.t =
-     fun ~force ~uniq ~pre ~post ~path ?depth ~node ~contents ~tree t acc ->
->>>>>>> b428b217
       let marks =
         match uniq with
         | `False -> dummy_marks
@@ -829,39 +801,19 @@
       in
       let rec aux : type r. (t, acc, r) folder =
        fun ~path acc d t k ->
-<<<<<<< HEAD
-        let apply acc =
-          match tree with
-          | Some f -> f path (`Node t) acc
-          | None -> node path t acc
-        in
+        let apply acc = node path t acc >>= tree path (`Node t) in
         let next acc =
-          match force with
-          | `True -> (
-              (* TODO: Will need rebasing  *)
+          match (force, cache) with
+          | `True, false -> (
               match t.v with
               | Map m -> (map [@tailcall]) ~path acc d (Some m) k
               | Value (repo, _, _) | Hash (repo, _) ->
                   let* v = to_value ~cache t >|= get_ok "fold" in
                   (value [@tailcall]) ~path acc d (repo, v) k)
-=======
-        let apply acc = node path t acc >>= tree path (`Node t) in
-        let next acc =
-          match force with
-          | `And_clear -> (
-              match t.v with
-              | Map m ->
-                  clear ~depth:0 t;
-                  (map [@tailcall]) ~path acc d (Some m) k
-              | Value (repo, _, _) | Hash (repo, _) ->
-                  let* v = to_value t >|= get_ok "fold" in
-                  clear ~depth:0 t;
-                  (value [@tailcall]) ~path acc d (repo, v) k)
-          | `True ->
-              let* m = to_map t >|= get_ok "fold" in
+          | `True, true ->
+              let* m = to_map ~cache t >|= get_ok "fold" in
               (map [@tailcall]) ~path acc d (Some m) k
->>>>>>> b428b217
-          | `False skip -> (
+          | `False skip, (true | false) -> (
               match cached_map t with
               | Some n -> (map [@tailcall]) ~path acc d (Some n) k
               | None ->
@@ -894,15 +846,8 @@
         | `Node n -> (aux_uniq [@tailcall]) ~path acc (d + 1) n k
         | `Contents c -> (
             let apply () =
-<<<<<<< HEAD
-              (match tree with
-              | Some f -> f path (`Contents c) acc
-              | None -> Contents.fold ~force ~cache ~path contents (fst c) acc)
-              >>= k
-=======
               let tree path = tree path (`Contents c) in
-              Contents.fold ~force ~path contents tree (fst c) acc >>= k
->>>>>>> b428b217
+              Contents.fold ~force ~cache ~path contents tree (fst c) acc >>= k
             in
             match depth with
             | None -> apply ()
@@ -1118,26 +1063,15 @@
 
   let id _ _ acc = Lwt.return acc
 
-<<<<<<< HEAD
   let fold ?(force = `True) ?(cache = false) ?(uniq = `False) ?pre ?post ?depth
-      ?(contents = id) ?(node = id) ?tree (t : t) acc =
+      ?(contents = id) ?(node = id) ?(tree = id) (t : t) acc =
     match t with
-    | `Contents (c, _) ->
-        Contents.fold ~force ~cache ~path:Path.empty contents c acc
+    | `Contents (c, _) as c' ->
+        let tree path = tree path c' in
+        Contents.fold ~force ~cache ~path:Path.empty contents tree c acc
     | `Node n ->
         Node.fold ~force ~cache ~uniq ~pre ~post ~path:Path.empty ?depth
           ~contents ~node ~tree n acc
-=======
-  let fold ?(force = `And_clear) ?(uniq = `False) ?pre ?post ?depth
-      ?(contents = id) ?(node = id) ?(tree = id) t acc =
-    match t with
-    | `Contents (c, _) as c' ->
-        let tree path = tree path c' in
-        Contents.fold ~force ~path:Path.empty contents tree c acc
-    | `Node n ->
-        Node.fold ~force ~uniq ~pre ~post ~path:Path.empty ?depth ~contents
-          ~node ~tree n acc
->>>>>>> b428b217
 
   type stats = {
     nodes : int;
