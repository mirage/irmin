## Unreleased

### Fixed

- **irmin**
  - `Tree` operations now raise a `Dangling_hash` exception when called with a
    path that contains dangling hashes in the underlying store, rather than
    interpreting such paths as ending with empty nodes (#1477, @CraigFe)
  - Fix the pre-hashing function for big-endian architectures. (#1505,
    @Ngoguey42, @dinosaure)
  - Fix the implementation of comparison on `Irmin.Tree` objects to use the
    comparison defined on hashes. The previous implementation was unstable.
    (#1519, @CraigFe)

### Added

- **irmin**
  - Added `Read_only.S` and `Read_only.Maker` module types (#1343, @samoht)
  - Append-only and content-addressable backend implementations have to
    provide `close` and `batch` functions (#1345, @samoht)
  - Atomic-write backend implementations have to provide a `close` function
    (#1345, @samoht)
  - `Node.seq` and `Node.of_seq` are added to avoid allocating intermediate
    lists when it is not necessary (#1508, @samoht)
<<<<<<< HEAD
  - New optional `cache` parameter to `Tree.hash`, `Tree.Contents.hash`,
    `Tree.list`, `Node.list`, `Node.seq` and `Node.find` to control the storing
    of lazily loaded data (#1526, @Ngoguey42)
  - Add `Node.clear` to clear internal caches (#1526, @Ngoguey42)
=======
  - Added a `tree` argument to `Tree.fold` to manipulate the subtrees (#1527,
    @icristescu, @Ngoguey42)
>>>>>>> b428b217

- **irmin-bench**
  - Many improvements to the actions trace replay:
      - Support for the layered store (#1293, @Ngoguey42)
      - Fix replay for the first ~650k commits (was ~13k) (#1314, @Ngoguey42)
      - Can change inode configuration prior to replay (#1326, @Ngoguey42)
      - Check hash of commits (#1328, @icristescu)
      - Fix the path flattening technique (#1357, @Ngoguey42)
      - Introduce a new actions trace that can support replaying up to ~1300k
        commits. (#1358, @Ngoguey42)
      - Improve the stats collection and stats report (#1367, #1384, #1403,
        #1404, #1416, #1429, #1438, #1501, @Ngoguey42)
      - Enable replay in CI (#1430, @Ngoguey42)
      - Enable replay in CB (#1441, @Ngoguey42)

- **irmin-mem**
  - Added `Irmin_mem.Content_addressable` (#1369, @samoht)

- **irmin-pack**
  - Added a `stat-store` command to `irmin-fsck` to output stats on the tree
    under a specified commit (#1391, @icristescu, @Ngoguey42, @CraigFe).

- **irmin-unix**
  - Update `irmin` CLI to raise an exception when an invalid/non-existent
    config file is specified (#1413, @zshipko)

### Changed

- **irmin**
  - `Irmin.Sync` is now a namespace: use `Irmin.Sync.Make(S)` instead of
    `Irmin.Sync(S)` (#1338, @samoht)
  - `Store.Private.Sync` is now `Store.Private.Remote` (#1338, @samoht)
  - `Irmin.Private.{Commit,Node}` are now `Irmin.{Node,Commit}`. (#1471,
    @CraigFe)
  - All module types are now using snake-case and are not capitalized anymore.
    (#1341, @samoht)
  - Move signatures for backend stores into their own modules. All the
    `X_STORE` sigs have moved to `X.S`:
      - `APPEND_ONLY_STORE` is now `Append_only.S`
      - `CONTENT_ADDRESSABLE_STORE` is now `Content_addressable.S`
      - `ATOMIC_WRITE_STORE` is now `Irmin.Atomic_write.S`
    And all the `X_STORE_MAKER` have moved to `X.Maker`:
      - `APPEND_ONLY_STORE_MAKER` is now `Append_only.Maker`
      - `CONTENT_ADDRESSABLE_STORE_MAKER` is now `Content_addressable.Maker`
      - `ATOMIC_WRITE_STORE_MAKER` is now `Atomic_write.Maker`
    This gives some space to move convenient functors closer to where they
    belong:
      - `Content_addressable` is now `Content_addressable.Make`
      - New `Content_adddressable.Check_closed` and `Atomic_write.Check_closed`
    (#1342, @samoht)
  - Rename `Irmin.Make` into `Irmin.Maker` ; stage its result to return
    `Make` functor once provided with a content-addressable and an
    atomic-writes stores (#1369, @samoht)
  - Rename `Irmin.Make_ext` into `Irmin.Maker_ext` ; stage its result to
    return  `Make` functor once provided with a content-addressable and an
    atomic-writes stores, as well as node and commit makers (#1369, @samoht)
  - Require at least `lwt.5.3.0` to use `Lwt.Syntax` in the codebase
    (#1401, @samoht)
  - `Info` implementations are not part of store: use `S.Info.v`
    instead of `Irmin.Info.v` (#1400, @samoht)
  - Rename `Commit.V1` to `Commit.V1.Make` (#1431, @CraigFe)
  - Introduce a `Schema` module to hold all the types that users can
    define in an Irmin store. Use this as a parameter to every `Maker`
    functor. This is a large change which touches all the backends.
    (#1470, @samoht, @CraigFe)
  - Add `Irmin.Private.Conf.Schema` for grouping configuration keys. Now
    `Irmin.Private.Conf.key` takes an additional `~spec` parameter.
    (#1492, @zshipko)
  - Do not allocate large lists in `Irmin.Tree.clear` (#1515, @samoht)
  - `Node.v` is renamed to `Node.of_list` (#1508, @samoht)
  - Rewrite `Tree.export` in order to minimise the memory footprint.
    (#1508, @Ngoguey42)
<<<<<<< HEAD
  - Remove the `` `And_clear`` case of the `force` parameter of `Tree.fold`.
    Use `~cache:false ~force:true` instead.
=======
  - The order in which nodes are visited in `Tree.fold` is now unstable and
    depends on whether the node is in memory or on disk (#1525, @icristescu,
    @Ngoguey42, @CraigFe)
>>>>>>> b428b217

- **irmin-containers**
  - Removed `Irmin_containers.Store_maker`; this is now equivalent to
    `Irmin.Content_addressable.S` (#1369, @samoht)
  - Renamed `Irmin_containers.CAS_maker` to
    `Irmin_containers.Content_addressable` (#1369, @samoht)

- **irmin-fs**
  - Renamed `Irmin_fs.Make` into `Irmin_fs.Maker` (#1369, @samoht)
  - Renamed `Irmin_fs.Make_ext` into `Irmin_fs.Maker_ext` (#1369, @samoht)

- **irmin-git**
  - All of the configuration keys have moved into their own namespace:
    - `Irmin_git.root` is now `Irmin_git.Conf.root`
    - `Irmin_git.head` is now `Irmin_git.Conf.head`
    - `Irmin_git.bare` is now `Irmin_git.Conf.bare`
    - `Irmin_git.level` is now `Irmin_git.Conf.level`
    - `Irmin_git.buffers` is now `Irmin_git.Conf.buffers`
    - `Irmin_git.dot_git` is now `Irmin_git.Conf.dot_git`
   (#1347, @samoht)
  - Renamed `Irmin_git.Make` into `Irmin_git.Maker` (#1369, @samoht)
  - Upgrade `irmin-git` to `git.3.5.0`. (#1495, @dinosaure)

- **irmin-mirage**
  - Renamed `Irmin_mirage_git.Make` into `Irmin_mirage_git.Maker`
    (#1369, @samoht)

- **irmin-unix**
  - Allow config file to be specified when using
    `Irmin_unix.Resolver.load_config` (#1464, @zshipko)

## 2.7.2 (2021-07-20)

### Added

- **irmin-pack**
   - Added `integrity-check-index` command in `irmin-fsck`. (#1480, #1487
     @icristescu, @samoht)

### Changed

- **irmin-pack**
   - `reconstruct_index` is now `traverse_pack_file`, it allows for both index
     reconstruction and index checking  (#1478, @Ngoguey42)

## 2.7.1 (2021-07-02)

### Fixed

- **irmin-pack**
  - Fix termination condition of reconstruct index (#1468, @Ngoguey42)

## 2.7.0 (2021-06-22)

### Fixed

- **irmin**
  - Added `Store.Tree.length`. (#1316, @Ngoguey42)
  - Fixed fold for non-persisted, cleared trees (#1442, @samoht, @Ngoguey42)

- **irmin-layers**
  - Do not fail on double-close errors for private nodes (#1421, @samoht)

- **irmin-pack**
  - Do not clear and bump the generation for empty files (#1420, @samoht)

### Added

- **irmin-pack**
  - Added `Irmin_pack.Version.{V1,V2}` modules for convenience. (#1457,
    @CraigFe)
  - Added a `irmin-pack.mem` package (#1436, @icristescu, @craigfe)

- **irmin-graphql**
  - Added `last_modified` field to GraphQL interface (#1393, @kluvin)

### Changed

- **irmin-layers**
  - Remove `copy_in_upper` from the repo configuration. The default is now to
    copy. (#1322, @Ngoguey42)
  - Simplify the API of `freeze`. It is now possible to specify two distinct
    commit closures for the copy to lower and the copy to next upper.
    (#1322, @Ngoguey42)
  - Renamed `Irmin_layered_pack.Make` and Irmin_layers.Make` into
    `Irmin_layered_pack.Maker` and `Irmin_layers.Maker` (#1369, @samoht)
  - Renamed `Irmin_layered_pack.Make_ext` and and Irmin_layers.Make_ext` into
    into `Irmin_layered_pack.Maker_ext` and `Irmin_layers.Maker_ext`
    (#1369, @samoht)
  - Renamed `Irmin_layered_pack.Config` into `Irmin_layered_pack.Conf`
    (#1370, @samoht)
  - Readonly instances can check for an ongoing freeze (#1382, @icristescu,
    @Ngoguey42)

- **irmin-pack**
  - It is no longer possible to modify an `inode` that doesn't point to the root
    of a directory. (#1292, @Ngoguey42)
  - When configuring a store, is it no longer possible to set `entries` to a
    value larger than `stable_hash`. (#1292, @Ngoguey42)
  - Added number of objects to the output of `stat-pack` command in
    `irmin-fsck`. (#1311, @icristescu)
  - Renamed the `Version` module type into `Version.S` and `io_version` into
    `version`. The `Pack.File` and `Atomic_write` functors now take
    `Version` as their first parameter (#1352, @samoht)
  - Renamed `Irmin_pack.Make` into `Irmin_pack.V1` (#1369, @samoht)
  - Renamed `Irmin_pack.Config` into `Irmin_pack.Conf` (#1370, @samoht)
  - Renamed `Irmin_pack.Pack` into `Irmin_pack.Content_addressable` and
    `Irmin_pack.Pack.File` into `Irmin_pack.Content_addressable.Maker`
    (#1377, @samoht)
  - Moved `Irmin_pack.Store.Atomic_write` into its own module (#1378, @samoht)
  - `Checks.Reconstruct_index.run` now takes an optional `index_log_size`
    parameter for customising the interval between merges during
    reconstruction. (#1459, @CraigFe)

## 2.6.1 (2021-04-29)

This release contains 2.6.0 plus the changes described in 2.5.4.

## 2.6.0 (2021-04-13)

** Note: this release is based on 2.5.3, and does not contain 2.5.4. Use 2.6.1
for access to those changes. **

### Fixed

- **irmin**
  - Fix stack overflow exception when working with wide trees (#1313, @zshipko)

  - `Tree.of_concrete` now prunes empty subdirectories, and raises
    `Invalid_argument` if the input contains duplicate bindings. (#1385,
    @CraigFe)

- **irmin-chunk**
  - Use the pre_hash function to compute entry keys instead of
    their raw binary representation (#1308, @samoht)

### Changed

- **irmin-git**
  - Upgrade `irmin-git` with `git.3.4.0`. (#1392, @dinosaure)

## 2.5.4 (2021-04-28)

### Fixed

- **irmin-pack**
  - Revert a patch introduced in 2.3.0 which was calling `Index.try_merge`.
    This function was supposed to hint index to schedule merges after
    every commit. However, `Index.try_merge` is buggy and stacks merges
    which causes the node to block and wait for any existing merge to
    complete. We will revisit that feature in future once we fix
    `Index.try_merge` (#1409, @CraigFe)

- **irmin**
  - Fix peformance issue in `Tree.update_tree` and `Tree.add_tree` for
    large directories (#1315, @Ngoguey42)

### Added

- **irmin-pack**
  - Expose internal inode trees (#1273, @mattiasdrp, @samoht)

## 2.5.3 (2021-04-13)

### Fixed

- **irmin**
  - Fixed a bug causing equality functions derived from `Store.tree_t` to return
    false-negatives. (#1371, @CraigFe)

### Added

- **irmin**
  - Added `Store.Tree.is_empty`. (#1373, @CraigFe)

## 2.5.2 (2021-04-08)

### Fixed

- **irmin**
  - The `Tree.update_tree` and `Tree.add_tree` functions now interpret adding
    an empty subtree as a remove operation, rather than adding an empty
    directory.  (#1335, @craigfe)

- **irmin-pack**
  - Fixed a performance regression where all caches were always cleaned by
    `Store.sync` when using the V1 format (#1360, @samoht)

## 2.5.1 (2021-02-19)

- **irmin-git**
  - Use the last version of git 3.3.0. It fixes a bug about trailing LF on
    message. For Irmin users, it should not change anything (#1301, @dinosaure,
    @CraigFe)

## 2.5.0 (2021-02-16)

### Changed

- **irmin**
  - `Store.Tree.remove` is now much faster when operating on large directories.
    The commits following removals are also much faster. (#1289, @Ngoguey42)

  - Changed `Store.Tree.{of_hash, shallow}` to take kinded hashes, allowing the
    creation of unforced contents values. (#1285, @CraigFe)

  - Changed `Tree.destruct` to return _lazy_ contents values, which may be forced
    with `Tree.Contents.force`. (#1285, @CraigFe)

- **irmin-bench**
  - New features in benchmarks for tree operations (#1269, @Ngoguey42)

## 2.4.0 (2021-02-02)

### Fixed
- **irmin-pack**
  - Fix a bug in `inode` where the `remove` function could cause hashing
    instabilities. No user-facing change since this function is not being used
    yet. (#1247, @Ngoguey42, @icristescu)

- **irmin**
  - Ensure that `Tree.add_tree t k v` complexity does not depend on `v` size.
    (#1267, @samoht @Ngoguey42 and @CraigFe)

### Added

- **irmin**
  - Added a `Perms` module containing helper types for using phantom-typed
    capabilities as used by the store backends. (#1262, @CraigFe)

  - Added an `Exported_for_stores` module containing miscellaneous helper types
    for building backends. (#1262, @CraigFe)

  - Added new operations `Tree.update` and `Tree.update_tree` for efficient
    read-and-set on trees. (#1274, @CraigFe)

- **irmin-pack**:
  - Added `integrity-check-inodes` command to `irmin-fsck` for checking the
    integrity of inodes. (#1253, @icristescu, @Ngoguey42)

- **irmin-bench**
  - Added benchmarks for tree operations. (#1237, @icristescu, @Ngoguey42,
    @Craigfe)

#### Changed

- The `irmin-mem` package is now included with the `irmin` package under the
  library name `irmin.mem`. It keeps the same top-level module name of
  `Irmin_mem`. (#1276, @CraigFe)

#### Removed

- `Irmin_mem` no longer provides the layered in-memory store `Make_layered`.
  This can be constructed manually via `Irmin_layers.Make`. (#1276, @CraigFe)

## 2.3.0 (2021-01-12)

### Fixed

- **irmin-git**
  - Update `irmin` to the last version of `ocaml-git` (#1065)
    It fixes an issue on serialization/deserialization of big tree object
    (see #1001)

- **irmin-pack***
  - Fix a major bug in the LRU which was never used (#1035, @samoht)

- **irmin***
  - Improve performance of `last_modified` (#948, @pascutto)

  - Changed the pattern matching of the function `last_modified`. The case of a
    created key is now considered a modification by the function. (#1167,
    @clecat)

  - Make Tree.clear tail-recursive (#1171, @samoht)

  - Fix `Tree.fold ~force:(False f)` where results where partially skipped
    (#1174, @Ngoguey42, @samoht and @CraigFe )

  - Fix `Tree.kind`. Empty path on a tree used to return a None instead of a
    `` `Node``. (#1218, @Ngoguey42)

- **ppx_irmin**
  - Fix a bug causing certain type derivations to be incorrect due to unsound
    namespacing. (#1083, @CraigFe)

- **irmin-unix**
  - Update irmin config path to respect `XDG_CONFIG_HOME`. (#1168, @zshipko)

### Added

- **irmin-layers** (_new_):
  - Created a new package, `irmin-layers` that includes common signatures for
    layered stores. It contains a stub `Make_layers` functor (#882, @icristescu)

- **irmin-bench** (_new_):
  - Created a new package to contain benchmarks for Irmin and its various
    backends. (#1142, @CraigFe)
  - Added ability to get json output and a make target to run layers benchmark.
    (#1146, @gs0510)

- **irmin**
  - Added `Tree.Contents` module exposing operations over lazy tree contents.
    (#1022 #1241, @CraigFe @samoht)

  - Added `Type.Unboxed.{encode_bin,decode_bin,size_of}` to work with unboxed
    values (#1030, @samoht)

  - Remove the `headers` option in `Type.{encode_bin,decode_bin,size_of}`. Use
    `Type.Unboxed.<fn>` instead (#1030, @samoht)

  - `Type.v` now takes an extra mandatory `unit` argument (#1030, @samoht)

  - Added `Type.pp_dump`, which provides a way to pretty-print values with a
    syntax almost identical to native OCaml syntax, so that they can easily be
    copy-pasted into an OCaml REPL for inspection. (#1046, @liautaud)

  - Generic functions in `Irmin.Type` are now more efficient when a partial
    closure is constructed to the type representation (#1030 #1093, @samoht
    @CraigFe).  To make this even more explicit, these functions are now staged
    and `Type.{unstage,stage}` can manipulate these. The goal is to encourage
    users to write this kind of (efficent) pattern:
    ```ocaml
    let encode_bin = Type.(unstage (encode_bin ty))
    let _ = <begin loop> ... encode_bin foo ... <end loop>
    ```
  - Added a `clear` function for stores (#1071, @icristescu, @CraigFe)

  - Requires digestif>=0.9 to use digestif's default variants
    (#873, @pascutto, @samoht)

  - Added `iter_commits` and `iter_nodes` functions to traverse the commits and
    nodes graphs (#1077, @icristescu)

  - Added `Repo.iter` to traverse object graphs (#1128, @samoht)

- **irmin-pack**:
  - Added `index_throttle` option to `Irmin_pack.config`, which exposes the
    memory throttle feature of `Index` in `Irmin-Pack`. (#1049, @icristescu)

  - Added `Pack.clear` and `Dict.clear` (#1047, @icristescu, @CraigFe, @samoht)

  - Added a `migrate` function for upgrading stores with old formats (#1070,
    @icristescu, @CraigFe)

  - Added a `flush` function for a repo (#1092, @icristescu)

  - Added `Layered.Make functor, to construct layered stores from irmin-pack.
    (#882, @icristescu)

  - Added `Checks.Make which provides some offline checks for irmin-pack
    stores. (#1117, @icristescu, @CraigFe)

  - Added `reconstruct_index` to reconstruct an index from a pack file. (#1097,
    @icristescu)

  - Added `reconstruct-index` command to `irmin-fsck` for reconstructing an index from
    the command line (#1189, @zshipko)

  - Added `integrity-check` command to `irmin-fsck` for checking the integrity of
    an `irmin-pack` store (#1196, @zshipko)

- **ppx_irmin**:

  - Added support for deriving type representations for types with type
    parameters. Type `'a t` generates a representation of type
    `'a Type.t -> 'a t Type.t` (#1085, @CraigFe)

  - Added a `--lib` command-line option which has the same behaviour as the
    `lib` run-time argument (i.e. `--lib Foo` will cause `ppx_irmin` to derive
    type representations using combinators in the `Foo` module). (#1086,
    @CraigFe)

  - Added an extension point `[typ: <core-type>]` for deriving type
    representations inline. (#1087, @CraigFe)

### Changed

- **irmin**
  - Renamed the `Tree.tree` type to `Tree.t`. (#1022, @CraigFe)

  - Replaced `Tree.pp_stats` with the type representation `Tree.stats_t`. (#TODO, @CraigFe)

  - Changed the JSON encoding of special floats. `Float.nan`, `Float.infinity`
    and `Float.neg_infinity` are now encoded as `"nan"`, `"inf"` and `"-inf"`
    respectively. (#979, @liautaud)

  - The functions `Type.{v,like,map}` no longer take a `~cli` argument, and now
    take separate `~pp` and `~of_string` arguments instead. (#1103, @CraigFe)

  - The `Irmin.Type` combinators are now supplied by the `repr` package. The
    API of `Irmin.Type` is not changed. (#1106, @CraigFe)

  - `Irmin.Type` uses staging for `equal`, `short_hash` and `compare` to
    speed-up generic operations (#1130, #1131, #1132, @samoht)

  - Make `Tree.fold` more expressive and ensure it uses a bounded memory
    (#1169, @samoht)

  - Changed `list` and `Tree.list` to take optional `offset` and `length`
    arguments to help with pagination. Also return direct pointers to the
    subtrees to speed up subsequent accesses (#1241, @samoht, @zshipko,
    @CraigFe, @Ngoguey42 and @icristescu)

- **irmin-pack**:
  - `sync` has to be called by the read-only instance to synchronise with the
    files on disk. (#1008, @icristescu)

  - Renamed `sync` to `flush` for the operation that flushes to disk all buffers
    of a read-write instance. (#1008, @icristescu)

  - Changed the format of headers for the files on disk to include a generation
    number. Version 1 of irmin-pack was used for the previous format, version 2
    is used with the new format. (#1047, @icristescu, @CraigFe, @samoht)

  - Use `Repo.iter` to speed-up copies between layers (#1149, #1150 @samoht)

  - Add an option to bypass data integrity checks on reads (#1154, @samoht)

  - Add `heads` parameter to `check-self-contained` command in `Checks` (#1224, @zshipko)

- **ppx_irmin**:

  - The `[@generic ...]` attribute has been renamed to `[@repr ...]`. (#1082,
    @CraigFe)

## 2.2.0 (2020-06-26)

### Added

- **irmin**:
  - Added `Irmin.Type.empty` to represent an uninhabited type. (#961, @CraigFe)
  - Added `Store.Tree.concrete_t`. (#1003, @CraigFe)

- **irmin-containers** (_new_):
  - Created a new package, `irmin-containers`, which provides a set of simple
    mergeable datastructures implemented using Irmin. (#1014, @ani003)

- **ppx_irmin**
  - Added support for the `@nobuiltin` attribute, which can be used when
    shadowing primitive types such as `unit`. See `README_PPX` for details.
    (#993, @CraigFe)

  - Added support for a `lib` argument, which can be used to supply primitive
    type representations from modules other than `Irmin.Type`. (#994, @CraigFe)

### Changed

- **irmin**:
  - Require OCaml 4.07 (#961, @CraigFe)
  - Add sanity checks when creating `Irmin.Type` records, variants and enums
    (#956 and #966, @liautaud):
     - `Irmin.Type.{sealr,sealv,enum}` will now raise `Invalid_argument` if two
       components have the same name;
     - `Irmin.Type.{field,case0,case1}` will now raise `Invalid_argument` if
       the component name is not a valid UTF-8 string.
  - Changed the JSON encoding of options and unit to avoid ambiguous cases
    (#967, @liautaud):
    - `()` is now encoded as `{}`;
    - `None` is now encoded as `null`;
    - `Some x` is now encoded as `{"some": x}`;
    - Fields of records which have value `None` are still omitted;
    - Fields of records which have value `Some x` are still unboxed into `x`.

  - Changed pretty-printing of Irmin types to more closely resemble OCaml types.
    e.g. `pair int string` prints as `int * string`. (#997, @CraigFe)

  - The type `Irmin.S.tree` is now abstract. The previous form can be coerced
    to/from the abstract representation with the new functions
    `Irmin.S.Tree.{v,destruct}` respectively. (#990, @CraigFe)

- **irmin-mem**
  - Stores created with `KV` now expose their unit metadata type. (#995,
    @CraigFe)

### Fixed

- **irmin-graphql**
  - Fixed an issue with keys inside `get_{contents,tree}` fields having
    incorrect ordering (#989, @CraigFe)

## 2.1.0 (2020-02-01)

### Added

- **ppx_irmin** (_new_):
  - Created a new package, `ppx_irmin`, which provides a PPX deriving plugin
    for generating Irmin generics.

- **irmin-unix**:
  - Added a `--hash` parameter to the command-line interface, allowing the hash
    function to be specified. For BLAKE2b and BLAKE2s, the bit-length may be
    specified with a trailing slash, as in `--hash=blake2b/16`. The `hash`
    function may also be specified in the configuration file. (#898, @craigfe)

- **irmin**:
  - Added `Irmin.Hash.Make_BLAKE2B` and `Irmin.Hash.Make_BLAKE2S` functors for
    customizing the bit-length of these hash functions. (#898, @craigfe)
  - Added `iter` function over a closure graph (#912, @ioana)
  - Added `Type.pp_ty` for pretty-printing Irmin generics. (#926, @craigfe)
  - Added `Merge.with_conflict` for modifying the conflict error message of a
    merge function. (#926, @craigfe)

### Changed

- **irmin-pack**:
  - Changed the bit-length of serialized hashes from 60 to 30. (#897,
    @icristescu)
  - `integrity_check` can now try to repair corrupted values. (#947, @pascutto)

- **irmin-graphql**:
  - Changed default GraphQL type names to ensure uniqueness. (#944, @andreas)

## 2.0.0

### Added

- **irmin-pack** (_new_):
  - Created a new Irmin backend, `irmin-pack`, which uses a space-optimised
    on-disk format.

- **irmin-graphql** (_new_):
  - Created a new package, `irmin-graphql`, which provides a GraphQL server
    implementation that can be used with both the MirageOS and Unix backends.
    Additionally, a `graphql` command has been added to the command-line
    interface for starting `irmin-graphql` servers. (#558, @andreas, @zshipko)

  - Contents can now be queried directly using `irmin-graphql` with
    `Irmin_graphql.Server.Make_ext` and the `Irmin_graphql.Server.PRESENTER`
    interface. (#643, @andreas)

- **irmin-test** (_new_):
  - Added a new package, `irmin-test`, which allows for packages to access the
    Irmin test-suite. This package can now be used for new packages that
    implement custom backends to test their implementations against the same
    tests that the core backends are tested against. (#508, @zshipko)

- **irmin-unix**:
  - Add `Cli` module to expose some methods to simplify building command-line
    interfaces using Irmin. (#517, @zshipko)

  - Add global config file `$HOME/.irmin/config.yml` which may be overridden by
    either `$PWD/.irmin.yml` or by passing `--config <PATH>`. See `irmin help
    irmin.yml` for details. (#513, @zshipko)

- **irmin-git**:
  - Allow import/export of Git repositories using Irmin slices. (#561, @samoht)

- **irmin-http**:
  - Expose a `/trees/merge` route for server-side merge operations. (#714,
    @samoht)

- **irmin**:
  - Add `Json_value` and `Json` content types. (#516 #694, @zshipko)

  - Add optional seed parameter to the `Irmin.Type` generic hash functions.
    (#712, @samoht)

  - Add `V1` submodules in `Commit`, `Contents` and `Hash` to provide
    compatibility with 1.x serialisation formats. (#644 #666, @samoht)

  - Add `Store.last_modified` function, which provides a list of commits where
    the given key was modified last. (#617, @pascutto)

  - Add a `Content_addressable.unsafe_add` function allowing the key of the new
    value to be specified explicitly (for performance reasons). (#783, @samoht)

  - Add `save_contents` function for saving contents to the database. (#689,
    @samoht)

  - Add pretty-printers for the results of Sync operations. (#789, @craigfe)

  - `Private.Lock` now exposes a `stats` function returning the number of held
    locks. (#704, @samoht)

### Changed

- **irmin-unix**:
  - Rename `irmin read` to `irmin get` and `irmin write` to `irmin set`. (#501,
  @zshipko)

  - Switch from custom configuration format to YAML. (#504, @zshipko)

- **irmin-git**:
  - Require `ocaml-git >= 2.0`. (#545, @samoht)

  - Cleanup handling of remote stores. (#552, @samoht)

- **irmin-http**:
  - Rename `CLIENT` to `HTTP_CLIENT` and simplify the signatures necessary to
    construct HTTP clients and servers. (#701, @samoht)

- **irmin-mirage**
  - Split `irmin-mirage` into `irmin-{mirage,mirage-git,mirage-graphql}` to
    allow for more granular dependency selection. Any instances of
    `Irmin_mirage.Git` should be replaced with `Irmin_mirage_git`. (#686,
    @zshipko)

- **irmin**:
  - Update to use dune (#534, @samoht) and opam 2.0. (#583, @samoht)

  - Replace `Irmin.Contents.S0` with `Irmin.Type.S`.

  - Rename `Type.pre_digest` -> `Type.pre_hash` and `Type.hash` ->
    `Type.short_hash`. (#720, @samoht)

  - Change `Irmin.Type` to use _incremental_ hash functions (functions of type
    `'a -> (string -> unit) -> unit`) for performance reasons. (#751, @samoht)

  - Simplify the `Irmin.Type.like` constructor and add a new `Irmin.Type.map`
    with the previous behaviour.

  - Improvements to `Irmin.Type` combinators. (#550 #538 #652 #653 #655 #656
    #688, @samoht)

  - Modify `Store.set` to return a result type and create a new `Store.set_exn`
    with the previous exception-raising behaviour. (#572, @samoht)

  - Rename store module types to be more descriptive:
     - replace `Irmin.AO` with `Irmin.CONTENT_ADDRESSABLE_STORE`;
     - replace `Irmin.AO_MAKER` with `Irmin.CONTENT_ADDRESSABLE_STORE_MAKER`;
     - replace `Irmin.RW` with `Irmin.ATOMIC_WRITE_STORE`;
     - replace `Irmin.RW_MAKER` with `Irmin.ATOMIC_WRITE_STORE_MAKER`. (#601,
       @samoht)

  - Rename `export_tree` to `save_tree` (#689, @samoht) and add an option to
    conditionally clear the tree cache (#702 #725, @samoht).

  - Change hash function for `Irmin_{fs,mem,unix}.KV` to BLAKE2b rather than
    SHA1 for security reasons. (#811, @craigfe)

  - Move `Irmin.remote_uri` to `Store.remote`, for stores that support remote
    operations. (#552, @samoht)

  - Simplify the error cases of fetch/pull/push operations. (#684, @zshipko)

  - A `batch` function has been added to the backend definition to allow for
    better control over how groups of operations are processed. (#609, @samoht)

  - A `close` function has been added to allow backends to close any held
    resources (e.g. file descriptors for the `FS` backend). (#845, @samoht)

  - Simplify `Private.Node.Make` parameters to use a simpler notion of 'path' in
    terms of a list of steps. (#645, @samoht)

  - Rename `Node.update` to `Node.add`. (#713, @samoht)

### Fixed

- **irmin-unix**:
   - Fix parsing of commit hashes in `revert` command. (#496, @zshipko)

- **irmin-git**:
  - Fix `Node.add` to preserve sharing. (#802, @samoht)

- **irmin-http**:
  - Respond with a 404 if a non-existent resource is requested. (#706, @samoht)

- **irmin**:
  - Fix a bug whereby `S.History.is_empty` would return `true` for a store with
    exactly one commit. (#865, @pascutto)

### Removed

- **irmin**:
  - Remove `pp` and `of_string` functions from `Irmin.Contents.S` in favour of
    `Irmin.Type.to_string` and `Irmin.Type.of_string`.

  - Remove `Bytes` content type. (#708, @samoht)

  - Remove `Cstruct` dependency and content type. If possible, switch to
    `Irmin.Contents.String` or else use `Irmin.Type.map` to wrap the Cstruct
    type. (#544, @samoht)

## 1.4.0 (2018-06-06)

- Add types for `Contents.hash`, `Tree.hash` and `Commit.hash` (#512, @samoht)
- `Tree.hash` and `Tree.of_hash` now work on leaf nodes. To do this, `Tree.hash`
  has to return a more complex type (#512, @samoht)
- support for webmachine 0.6.0 (#505, @ansiwen)

## 1.3.3 (2018-01-03)

- complete support for OCaml 4.06 (#484, @samoht)
- support cohttp 1.0 (#484, @samoht)

## 1.3.2 (2017-11-22)

- support OCaml 4.06 where `-safe-string` is enabled by default (#477, @djs55)

## 1.3.1 (2017-08-25)

- irmin-http: update to cohttp.0.99 (#467, @samoht)

## 1.3.0 (2017-07-27)

**irmin-chunk**

Add a new package: `irmin-chunk`, which was initially in a separate repository
created by @mounirnasrallah and @samoht and ported to the new Irmin API by
@g2p (#464)

**irmin-unix**

Re-add the `irmin` binary, the example application which used to be
installed by irmin-unix` before we switched to use `jbuilder`
(#466, @samoht -- reported by @ouenzzo and @dudelson)

**irmin**

That releases saw a nice series of patches to improve the performance of
`Irmin.Tree` contributed by the Tezos team:

- Improve complexity of `Irmin.Tree` operations: on trivial benchmarks with
  a lot of values, this patch introduces a 10-times speed-up
  (#457, @OCamlPro-Henry)

- Add missing equality for `Irmin.Type` primitives (#458, @OCamlPro-Henry)

- Change the type of `Hash.digest` to also take a type representation
  (#458, @OCamlPro-Henry)

- add `Irmin.Type.{encode,decode}_cstruct` (#458, @OCamlPro-Henry)

- remove `Irmin.Contents.RAW` (#458, @OCamlPro-Henry)

- avoid unecessary serialization and deserialization when computing hashes
  of cstructs (#459, @OCamlPro-Henry)

- remove `{Type,Merge}.int` which might cause some issue on 32 bits platforms.
  Intead use the more explicit (and portable) `{Type,Merge}.int32` or
  `{Type,Merge}.int64` (#469, @samoht)

## 1.2.0 (2017-06-06)

This release changes the build system to use
[jbuilder](https://github.com/janestreet/jbuilder). By doing so, it introduces
two new packages: `irmin-mem` and `irmin-fs` -- containing `Irmin_mem` and
`Irmin_fs` respectively. That release also fixes a bunch of regressions
introduced in the big 1.0 rewrite.

**all**

- Use `jbuilder` (#444, @samoht)
- Use mtime 1.0 (#445, @samoht)

**irmin**

- Fix `Irmin.Contents.Cstruct`: pretty-print the raw contents, not the hexdump
  (#442, @samoht)
- `Irmin.Hash.X.of_string` should not raise an exception on invalid hash
  (#443, @samoht)

**irmin-mem**

- New package! Use it if you want to use the `Irmin_mem` module.

**irmin-fs**

- New package! Use it if you want to use the `Irmin_fs` module.

**irmin-git**

- Fix watches (#446, @samoht)

## 1.1.0 (2017-04-24)

**irmin**

- Change the type of `S.Tree.find_tree` to return a `tree option` instead of
  `tree`. This is a breaking API change but it let distinguish between
  the empty and non-existent cases (#431, @samoht)
- Allow to specify branches in urls for fetch using the `url#branch` syntax
  (#432, @samoht)
- Expose `Irmin.Merge.idempotent` for values with idempotent operations
  (#433, @samoht)
- Add a `S.repo` type as an alias to the `S.Repo.t` (#436, @samoht)
- Fix regression in `S.Tree.diff` intoduced in the 1.0 release: nested
  differences where reported with the wrong path (#438, @samoht)

**irmin-unix**

- Update to irmin.1.1.0 API changes (@samoht)

**irmin-git**

- Update to irmin.1.1.0 API changes (@samoht)

## 1.0.2 (2017-03-27)

**irmin**

- Add a cstruct type combinator (#429, @samoht)
- Fix regression introduced in 1.0.1 on merge of base buffers (strings,
  cstruct). For these types, updates are idempotent, e.g. it is fine
  if two concurrent branches make the same update. (#429, @samoht)

**irmin-unix**

- Add irminconfig man page (#427, @dudelson)

## 1.0.1 (2017-03-14)

**irmin**

- Default merge function should not assume idempotence of edits
  (#420, @kayceesrk)
- Wrap the merge functions for pair and triple with the default case.
  (#420, @kayceesrk)

**irmin-unix**

- Support all versions of cmdliner, 1.0.0 included (@samoht)

## 1.0.0 (2017-02-21)

Major API changes:

- It is now simpler to define mergeable contents, using new
  combinators to describe data-types (see `Type`).

- The mutable views have been replaced by immutable trees, and made
  first-class citizen in the API (see available `S.Tree`).
  Transactions now only ensure snapshot isolation instead of full
  serialisability.

- Creating a store with default path and branch implementations
  is now easier using the `KV` functors which just take one parameter:
  the contents.

- the backend and user-facing API are now totally independant (instead
  of being half-included in each other in `irmin.0.*`), so that
  backends have to implement the minimum set of functions to be
  Irmin-compatible, and users can have many convenient high-level
  functions when using the Irmin API. The backends implement
  `AO` and `RW`, the frontend provides `S`.

The package is also now split into 5 opam packages: `irmin`, irmin-git`,
`irmin-http`, `irmin-unix` and `irmin-mirage` with similarly named
`ocamlfind` libraries.

More detailled changes:

* use result type everywhere (#397, @samoht)
* use `Fmt` everywhere (#397, @samoht)
* rename `create` functions into `v` (#397, @samoht)

**irmin**

* [info] rename `Task` into `Info` to denote commit info (#397, @samoht)
* [info] remove `Task.uid` (#397, @samoht)
* [info] Commit messages are now plain strings (instead of a lists of
  strings): change `Task.messages` into `Info.message`, take a string
  instead of a list of strings as parameter and remove `Task.add`
  (#397, @samoht)
* [info] change `Info.f` to only takes `unit` as argument. Previously
  it was taken an `'a` which was used by the update functions. The
  update functions now take a full `Info.f` function as parameter,
  which should be less confusing (#397, @samoht)

* [merge] replace the dependency to `mirage-tc` by a new internal module
  `Type` using type-based combinators. This makes defining new mergeable
  data-types much easier, especially records and variants (#397, @samoht)
* [merge] change [Merge.t] to be an abstract type (#397, @samoht)
* [merge] add [Merge.f] to transform a [Merge.t] value into a merge function
  (#397, @samoht)
* [merge] add base merge combinators: `Merge.unit`, `Merge.bool`,
  `Merge.char`, `Merge.int`, `Merge.int32`, `Merge.int64`,
  `Merge.float` (#397, @samoht)
* [merge] simplify the type of `Merge.option`, `Merge.pair`, Merge.triple` and
  `Merge.alist` (#397, @samoht)
* [merge] simplify and rename `Merge.MSet` into `Merge.MultiSet` (#397, @samoht)
* [merge] simplify and rename `Merge.set` into `Merge.Set` (#397, @samoht)
* [merge] rename `Merge.OP` into `Merge.Infix` and rename operators to
  avoid name-clashing with other monads (#397, @samoht)
* [merge] remove the `path` argument from the merge functions (#397, @samoht)
* [merge] remove the need to defined a `Path` submodule in `Contents.S`
  (#397, @samoht)
* [merge] add a (very simple at the moment) `Diff` module (#397, @samoht)

* [api] read operations do not take a task parameter anymore (#397, @samoht)
* [api] write operations not take a full commit info instead of a confusing
  `'a` parameter (#397, @samoht)
* [api] rename [Ref] into [Branch] (#397, @samoht)
* [api] replace `S.read` by `S.find` (#397, @samoht)
* [api] replace `S.read_exn` by `S.get` (#397, @samoht)
* [api] add `S.kind` to check the kind of store entries (files, directories)
  (#397, @samoht)
* [api] remove the `View` functor, replaced by first-class support for
  immutable trees `S.Tree` (#397, @samoht)
* [api] add `S.find_tree` to find immutable subtrees (#397, @samoht)
* [api] add `S.find_all` to find contents and metadat (#397, @samoht)
* [api] change `S.mem` to only check for contents, not subtree (#397, @samoht)
* [api] add `S.mem_tree` to check for subtrees (similar behavior to
  `S.mem` in `irmin.0.*`) (#397, @samoht)
* [api] add `S.with_tree` for atomic update of subtrees. This
  operation replaces `with_hrw_view`, but a weaker consistency
  guarantee: instead of providing full seriasilabilty, `S.with_tree`
  provides snapshot isolation, which is consistent enough for most of
  the users. (#397, @samoht)
* [api] rename `S.update` into `S.set` and ensure that the operation is
  atomic by using a combination of test-and-set and optimistic concurrency
  control. (#397, @samoht)
* [api] change `S.remove` to ensure the operation is atomtic.
* [api] add `S.status` to mimick `git status`. (#397, @samoht)
* [api] remove all the `_id` suffixes. (#397, @samoht)
* [api] add `S.merge_with_commit` and `S.merge_with_branch` (#397, @samoht)
* [api] more precise return type for `S.Head.fast_forward` (#401, @samoht)
* [api] add `S.Commit`, `S.Branch` (#401, @samoht)
* [api] add `KV_MAKER` to ease the creation of store with string lists
  as paths and strings as branches (#405, @samoht)

* [backend] replace `RO.read` by `RO.find` (#397, @samoht)
* [backend] no more `RO.read_exn` (#397, @samoht)
* [backend] no more `RO.iter`, replaced by `RW.list` (#397, @samoht)
* [backend] replace `RW.update` by `RW.set` (#397, @samoht)
* [backend] rename `RW.compare_and_set` into `RW.test_and_set` (#397, @samoht)
* [backend] new `RW.watch`, `RW.watch_key` and `RW.unwatch` functions
  to set-up low-level notifications (#397, @samoht)

**irmin-git**

- Adapt to `git.0.10.0` (#397, @samoht)
- Remove the `LOCK` modules (#397, @samoht)
- Rename `S.Internals` into `S.Git` (#397, @samoht)
- Rename `S.Internals.commit_of_id` into `S.Git.git_commit` (#397, @samoht)
- Add `S.Git.of_repo` to convert an Irmin repo into a Git repo (#397, @samoht)
- Add `S.Git.to_repo` to convert a Git repo into an Irmin repo (#397, @samoht)
- Expose `S.Git_mem.clear` and `S.Git_mem.clear_all` for in-memory Git
  backends (#397, @samoht)
- Rename `Memory` into `Mem.Make` (#405, @samoht)
- Rename `FS` into `FS.Make` (#405, @samoht)
- Remove `CONTEXT` and fold it into `IO`  (#405, @samoht)
- Add `Mem.KV` and `FS.KV` to ease creatin of store with default
  implementations for branches and paths (#405, @samoht)
- Add `Mem.Ref` and `FS.Ref` access tags, remotes and other Git references
  (#407, @samoht)
- Allow to set-up a custom `.git` path (#409, @samoht)

**irmin-mirage**

- Adapt to Mirage3 (@hannesm, @yomimono, @samoht)
- Rename the `Task` module into `Info` to reflect the core API changes
- Change `Info.f` to accept an optional `author` argument and a format
  string as a message parameter (#261, #406 @samoht)
- Rename `Irmin_git` into `Git` (#405, @samoht)

**irmin-http**

- Remove the high-level HTTP API (#397, @samoht)
- Rewrite the low-level (backend) API using `ocaml-webmachine` (#397, @samoht)
- Add `KV` to ease creatin of store with default implementations for
  branches and paths (#405, @samoht)

**irmin-unix**

- Rename `Irmin_unix.task` into `Irmin_unix.info` (#397, @samoht)
- Remove `LOCK`  (#397, @samoht)
- Change `Irmin_unix.info` to take an optional `author` argument and accept
  a format string as message parameter (#261, #406 @samoht)
- Rename `Irmin_fs` into `FS` (#405, @samoht)
- Rename `Irmin_git` into `Git` (#405, @samoht)
- Rename `Irmin_http` into `Http` (#405, @samoht)

## 0.12.0 (2016-11-17)

* Depends on irmin-watcher 0.2.0 to use portable file-system watches
  (fsevents on OSX or inotify on Linux) to replace the slow and CPU
  intensive file-system polling that was the default (#380, @samoht)
* Do not use `Lwt_unix.fork` in the tests anymore (#383, @samoht)
* Switch from Stringext to Astring (#382, @samoht)
* Fix regression in the tests for using Git over HTTP (#376, @samoht)
* Catch top-level exceptions in watch callbacks (#375, @samoht)
* Fix merge of assoc list with no common ancestor (#374, @samoht)
* Improve documentation for Git bare repositories (#363, @kayceesrk)
* New functor `Make_with_metadata` to customize the type of the
  nodes metadata (#364, @samoht)
* Remove mentions of private modules from the public interface
  (#364, @samoht)

## 0.11.1 (2016-06-14)

* Fix compilation of examples (#359, @samoht)

## 0.11.0 (2016-05-04)

* Use Logs (#342, @talex5)
* Improve non-unix portablity of `Irmin_fs` (#345, @samoht)
* Change the signature of `Store.iter` to defer opening the
  file only when needed. This was causing a file-descriptor
  early exhaustion on Windows (#345, @samoht)
* Fix paths for references on Windows (#345, @samoht)
* Port to `ocaml-git` 1.8.0
* Rather large API change in `Irmin.Private.Contents.Store`
  and `Irmin.Private.Commit.Store` to make it easier to
  build new and efficient Irmin backends. (#346, @samoht)
* Fix performance problem in the computation of LCAs (#351, @talex5)
* Fix sort order for Git trees (#352, @talex5)

## 0.10.1 (2015-11-26)

* Support for launchd: the `--address` argument of the CLI now
  supports a URI `launchd://<name>` where `<name>` corresponds
  to the section in the property list file (#321, by @djs55)
* Expose `/watch-rec` in the REST API (#326, by @samoht)
* Expose Store.Key = Contents.Path in Irmin.Maker. Otherwise,
  the type of steps is abstract. (#327, by @talex5)

## 0.10.0 (2015-10-14)

* Fix the `Irmin_mem` backend to work when equal keys might be not
  structurally equal (`Pervasives.(=)` is evil)
* Fix `Hash.SHA1.equal` to always return true when the underlying
  bigarrays are equals. Before that, this was only the case when
  the whole `Cstruct.t` where identical: ie. same bigarray but also
  same offset in the `Cstruct.t` value, which is obviously not
  always the case. Apply the same fix to `Hash.SHA1.compare` and
  `Hash.SHA1.hash`.
* Renamed "tag" to "branch" in the API, as "tag" is confusing for Git
  users. `BC.tag` is now `BC.name` and `BC.branch` is now `BC.head_ref`.
  The various "Tag" modules are now called "Ref" ("Branch" would be
  confusing here since they only store references to commits, not the
  branch contents).
  Note: The remote HTTP protocol still uses "tag".
* Remove `Irmin_http_server.listen`. Instead, return the Cohttp
  configuration for the server and let the user perform the listen. The
  resulting API is simpler (removes `timeout` and `uri` parameters),
  more flexible, and easier to use from Mirage.
* Remove `Irmin.task` from API of internal stores (commit, node, etc).
  Tasks are now passed explicitly to operations that need them, so it
  is now explicit which operations create commits. For example, the
  API now makes it clear that `lcas` doesn't change anything, while
  `lca` requires a task because it may create commits.
  Apart from simplifying the code, this change also makes it possible to
  create the internal stores once, not once per commit message.
  Note: this does not affect the main BC API, so most users will see no
  difference.
* Remove `Irmin.Basic`. This was a functor that took a functor for making
  stores and returned a functor for making stores with strings for
  branch names and SHA1 for the hash. It's easier to write the
  application out in full than to explain to people what it does.
  This change also makes it possible for back-ends to provide extra
  operations in a type-safe way. In particular, `Irmin_git.Internals`
  has moved inside the store type and the runtime check that it is only
  used with the correct store type is now enforced at compile time
  instead.
* Removed `AO.config`. It was only used by the removed `Git.Internals` hack.
* Moved `AO.create` to `AO_MAKER`.
* Remove dummy functions that are no longer needed with the new API:
  - `View.task` is gone (it never did anything).
  - `View.create` is gone (it ignored both its arguments and called `View.empty`).
  - `Ir_node.Graph.Store.create` (unused, but previously required by `AO`).
  - `Ir_commit.History.Store.create` (same).
* Removed the unused-and-not-exported `Ir_bc.Make` and `Ir_bc.MAKER`
  features.
* Combine `Ir_bc.STORE_EXT` and `Ir_s.STORE`. `Ir_s` was the only
  consumer of the `Ir_bc.STORE_EXT` interface, and all it did was repack
  the values to match its own interface. Now, `Ir_bc` exports the final
  public API directly, which simplifies the code.
* Moved module types into `ir_s.mli` and removed `ir_s.ml`.
  Before, all module types were duplicated in the .ml and .mli files.
* `BC` stores now contain a `Repo` module. A `Repo.t` represents a
  repository as a whole, rather than any particular branch. Operations
  which do not look at the current branch have been moved to this
  module. They are: `branches`, `remove_branch`, `heads`,
  `watch_branches`, `import`, `export`, and `task_of_head`.
  When updating old code, you can use `BC.repo t` to get a `Repo.t`
  from a branch.
  Note that `heads` previously ensured that the current branch's head was
  included in the returned set (which made a difference for anonymous
  branches). This feature has been removed. In the future, the plan is
  to use OCaml's GC to track which anonymous branches are still being
  used and return all of them.
* The internal stores (commit, node, etc) used to implement a full `BC`
  store are now created by the back-ends, not by `Ir_bc`. This allows
  back-ends to use their own APIs for this. In particular, back-ends
  can now share resources (such as a database connection) between
  stores. Internal stores no longer need to deal with `config` values
  at all.
* `Sync.create` now takes a `Repo.t`, not a `config`, allowing
  `Repo.config` to be removed and allowing sharing of the back-end's
  internal state with the sync code. For example, the Git back-end
  no longer needs to create a new Git store object for sync.
* Change `type head` to `type commit_id`. `head` was confusing because
  it applied to all commits, not just branch heads. Putting `id` in the
  name makes it clear that this is just data and (for example) holding
  an ID will not prevent the corresponding commit from being GC'd (once
  we have GC). `of_head` is now `of_commit_id`, `task_of_head` is now
  `task_of_commit_id`, `Internals.commit_of_head` is now
  `Internals.commit_of_id` and `BC.Head` is now `BC.Hash`.

## 0.9.10 (2015-10-01)

* Expose the Git compression level (#104, #298 by @samoht)
* Add an optional `config` argument to all the backend's config
  functions. This allow the backends to composed more easily. (initial
  patch by @nasrallahmounir, integration by @samoht)
* Add signatures for immutable link store, to store links between
  keys: `Irmin.LINK`  and `Irmin.LINK_MAKER`. Add `Irmin_mem.Link` and
  `Irmin_fs.Link` which implement `Irmin.LINK_MAKER` in these backends
  (initial patch by @nasrallahmounir, integration by @samoht)
* Add signatures for raw values (ie. whose values are of type
  `Cstruct.t`): `Irmin.RAW` and raw store maker: `Irmin.AO_MAKER_RAW`
  (initial patch by @nasrallahmounir, integration by @samoht)
* Expose `Irmin.Hash.digest_size` (initial patch by @nasrallahmounir,
  integration by @samoht)
* Expose `/view` to the REST API (#292, by @samoht)
* Expose `Irmin.Private.merge_node` (#292 by @samoht)
* Change the JSON stream API, which requres ezjsonm.0.4.2. (#266, #269,
  #273 by @samoht)
* Fix a race when a lot of processes are trying to add a watch at the
  same time. (#270, #271, by @samoht)
* Expose `Irmin_git.Irmin_value_store` functor. This provides the
  Irmin Contents/Node/Commit APIs on top of a Git-type store. This is
  useful for backends that want to store data using the Git object
  format, to be able to sync with Git, but without using Git's
  filesystem layout and locking. (#268 by @talex5)
* Remove the first-class module API. It's confusing to duplicate the API
  (#293, by @talex5)

## 0.9.9 (2015-08-14)

* Allow raw bodies in queries and responses for the REST API. This is
  controlled by the `Content-type` field set by the client:
  by default, we still use JSON (or use `application/json`) but using
  `application/octet-stream` will avoid having to hex-encode large
  binary blobs to make them JSON-compatible. This feature is still
  experimental (especially when using Git on the server) (#255)
* Adapt to `ocaml-git.1.7.1` (which works with `lwt.2.5.0`)
* Expose `Store.config` for all the stores (`AO`, `RW`, etc.)
* Expose `Irmin_git.Internals` to be able to get back the
  Git commit objects from an `head` value (#245, #241)
* Expose `Irmin.Private.remove_node`
* Remove the special `__root__` filename in Irmin stores and in views
  (#233)
  - This fixes `View.update_path` when the view contains a value at its
    root. Now the updated path contains a the value stored at the root
    of the view.
  - Writing a value to the root of a store is now an error
  - Reading a value at the root of a store always return `None`
* Make the HTTP backend re-raise the `Invalid_argument` and `Failure`
  exceptions that were raised by the server.

## 0.9.8 (2015-07-17)

* Fix wrong interaction of in-memory views and temporary branches in the store
  (#237)
* Fix `Irmin.update_tag` for HTTP clients
* Initial MirageOS support. Expose `Mirage_irmin.KV_RO` to surface an
  Irmin store as a read-only key/value store implementing `V1_LWT.KV_RO
  (#107)
* Expose `Irmin_git.Memory_ext. This allows the Git memory backend to be
  configured with a non-empty conduit context.
* Expose `Irmin.SYNC`
* Transmit client tasks to the HTTP server on DELETE too (#227, @dsheets)
* Do note expose private types in the public interface (#234, @koleini)
* Fix missing zero padding for date pretty-printing (#228, @dsheets)
* Update the tests to use `ocaml-git.1.6.0`
* Improve the style of the HTTP commit graph.
* Constraint the string tags to contain only alpha-numeric characters
  and few mores (`-`, `_`, '.' and `/`) (#186)
* Fix a race condition in `Irmin.clone`. (#221)
* Escpate double quotes in the output of commit messages to workaround
  HTML display issues. (#222)

## 0.9.7 (2015-07-06)

* Add a version check for HTTP client and server. The client might add the
  version in the HTTP headers using the `X-IrminVersion` header - the server
  might decide to enfore the version check or not. The server always reply
  with its version in the JSON reply, using a `version` field. The client
  might use that information to bail out nicely instead of failing because
  of some random unmarshalling errors due to API changes (#167)
* Fix a regression in 0.9.5 and 0.9.6 when inserting new child in Git trees.
  This could cause a tree to have duplicate childs having the same names,
  which would confuse the merge functions, make `git fsck` and `git gc`
  complain a lot (with good reasons) and do some fency things with git
  index. The regression has been introduced while trying to fix #190 (the fix
  is in #229)

## 0.9.6 (2015-07-03)

* Fix the datamodel: it is not possible to store data in intermediate nodes
  anymore (#209)
* Fix serialization of slices (#204)
* Do not fail silently when the synchronisation fails (#202)
* Fix a race in the HTTP backend between adding a watch and updating the store.
  In some cases, the watch callback wasn't able to see the first few updates
  (#198)
* Fix a race for all the on-disk backends between adding a watch and updating
  the store. This is fixed by making `Irmin.Private.Watch.listen_dir` and
  `Irmin.Private.Watch.set_listen_dir_hook` synchronous.
* Update the tests to use `alcotest >= 0.4`. This removes the dependency towards
  `OUnit` and `nocrypto` for the tests.
* Make the file-locking code a bit more robust

## 0.9.5 (2015-06-11)

* Fix `Irmin.export` for the HTTP backend (#196, patch from Alex Zatelepin)
* Fix a race in `Irmin.export` (#196, patch from Alex Zatelepin)
* Add `Task.empty` (the empty task) and `Task.none` (the empty task constructor)
* Completely rewrite the notification mechanism. All the watch functions now
  take a callback as argument and return a de-allocation function. The callbacks
  receive a heads values (the last and current ones) and diff values. (#187)
  - Add `Irmin.watch_head` to watch for the changes of the current branch's head
  - Add `Irmin.watch_tags` to watch for the changes of all the tags in the store
  - Add `Irmin.watch_key` to watch for the changes of the values associated to a
    given key (this is not recursive anymore).
  - Add `View.watch_path` to watch for the changes in a subtree. The function
    return views and the user can use `View.diff` to compute differences between
    views if needed.
* Transfer the HTTP client task to the server to make the commit messages
  relative to the client state (and not the server's) (#136)
* Fix `View.remove` to clean-up empty directories (#190)
* Fix the ordering of tree entries in the Git backend (#190)
* Allow to create a new head from a view and a list of parents with
  `View.make_head` (#188)
* Allow to create an empty temporary branch with `Irmin.empty` (#161)
* Use a pure OCaml implementation of SHA1, do not depend on nocrypto anymore
  (#183, by @talex5)
* Remove `Irmin.Snapshot`. Nobody was using it and it can be easily replaced by
  `Irmin.head`, `Irmin.watch_head` and `Irmin.update_head`.
* Change signature of `Irmin.iter` to include the values and move it into
  the `Irmin.RO` signature.
* Add `Irmin.fast_forward_head` (#172)
* Add `Irmin.compare_and_set_head` (#171)
* Simplify the RW_MAKER signature (#158)
* Fix Irmin_git.RW_MAKER (#159)
* Improve the efficiency of the LCA computation (#174, with @talex5 help)
* By default, explore the full graph when computing the LCAs. The previous
  behavior was to limit the depth of the exploration to be 256 by default.

## 0.9.4 (2015-03-16)

* Ensure that `Irmin.update` and `Irmin.merge` are atomic.
* Fix `Irmin.clone` of an empty branch
* Add `Irmin.RW.compare_and_test` that the backends now have to implement
  to guarantee atomicity of Irmin's high-level operations.
* Add `Irmin.Private.Lock` to provide per-handler, per-key locking. This
  can be used by backend to implement simple locking policies.
* Add `Lwt.t` to the return type of `Irmin.tag` and `Irmin.tag_exn`
* Do not throw [Not_found]. Now all the `_exn` function raise `Invalid_argument`
  (#144)
* Remove `Irmin.switch` and `Irmin.detach`
* Add `Irmin.history` to get the branch history as a DAG of heads (#140).
* Fix performance of lcas computation (#160)
* Add `Irmin.Merge.promise` combinators

## 0.9.3 (2015-01-04)

* Fix the invalidation of the view caches (report by @gregtatcam).
  This was causing some confusing issues where views' sub-keys where
  not properly updated to to their new values when the view is merged
  back to the store. The issues is a regression introduced in 0.9.0.
* Add post-commit hooks for the HTTP server.
* Add `Irmin.watch_tags` to monitor tag creation and desctructions.
* Fix `Irmin.push`
* Add `Irmin.with_hrw_view` to easily use transactions.
* Add a phantom type to `Irmin.t` to denote the store capabilities
  read-only, read-write or branch-consistent.
* The `~old` argument of a merge function can now be optional to
  signify that there is no common ancestor.
* Expose `Irmin.with_rw_view` to create a temporary, in-memory and
  mutable view of the store. This can be used to perform atomic
  operations in the store (ie. non-persistent transactions).
* Simplify the view API again
* Expose the task of previous commits. This let the user access
  the Git timestamp and other info such as the committer name (#90)
* The user-defined merge functions now takes an `unit -> 'a result
  Lwt.t` argument for `~old` (instead of `'a`). Evalutating the
  function will compute the least-common ancestors. Merge functions
  which ignore the `old` argument don't have to pay the cost of
  computing the lcas anymore.
* Expose `S.lca` to get the least common ancestors
* Update to ocaml-git 1.4.6

## 0.9.2 (2015-01-19)

* Fix `S.of_head` for the HTTP client (regression introduced in 0.9.0)
* Fix regression in displaying the store's graph over HTTP introduced by
  0.9.0.
* Fix regression in watch handling introduced in 0.9.0.
* Fix regressions in `Views` introduced in 0.9.0. (thx @buzzheavyyear for
  the report)
* Always add a commit when calling a update function (`Irmin.update`
  `Irmin.remove`, `Irmin.remove_rec`) even if the contents' store have
  not changed.
* The [head] argument of [Git_unix.config] now has a proper type.
* Expose synchronisation functions for basic Irmin stores.
* The user-provided merge function now takes optional values. The
  function is now called much more often during recursive merges
  (even if one of the 3 buckets of the 3-way merge function is not
  filled -- in that case, it uses `None`).
* Also expose the type of the keys in the type basic Irmin stores. Use
  `('key, 'value) Irmint.t` instead of `'value Irmin.t`.
* The user-defined `merge` functions now take the current filename being
  merged as an additional argument.
* The user-defined `Contents` should expose a `Path` sub-module. Keys of
  the resulting Irmin store will be of type `Path.t`.
* Fix `irmin init --help`. (#103)

## 0.9.1 (2014-12-26)

* Port to Cohttp 0.14.0+ HTTP interface (#102)

## 0.9.0 (2014-12-20)

* Improve the efficiency of the Git backend
* Expose a cleaner API for the Unix backends
* Expose a cleaner public API
* Rename `Origin` into `Task` and use it pervasively through the API
* Expose a high-level REST API over HTTP (#80)
* Fix the Git backend to stop constantly overwrite `.git/HEAD` (#76)
* Add a limit on concurrently open files (#93, #75)
* Add `remove_rec` to remove directories (#74, #85)
* Remove dependency to `core_kernel` (#22, #81)
* Remove dependency to `cryptokit and `sha1` and use `nocrypto` instead
* Remove dependency to caml4
* Fix writing contents at the root of the store (#73)
* More efficient synchronization protocol between Irmin stores (#11)

## 0.8.3 (2014-06-25)

* Views now keep track of their parent commits - this makes
  View.merge_path looks like a merge between branches. All the
  view operations are squashed in a unique commit.
* Better graphs, where we only show the commit history (the
  full graph is still available using `--full` on the
  command-lineor or `?full=1` on the web interface)
* By default, do not call `dot` when dumping a graph on the
  command-line. `dot` does not like big graphs, but that's
  still useful to have the `.dot` file to analyze it.

## 0.8.2 (2014-06-11)

* Support backend specific protocols for push/pull
* The Irmin Git backend can now sync with remote Git repositories
* Simplify the organisation of the libraries: irmin, irmin.backend,
  irmin.server and irmin.unix (check how the example are compiled)
* Small refactoring to ease the use of the API. Now use `open Irmin_unix`
  at the top of your file and use less functor in your code (again,
  check the examples)

## 0.8.1 (2014-06-02)

* Fix the behavior of `IrminMemory.Make` to return an hanlder to a
  shared datastore instead of creating a fresh one. Add
  `IrminMemory.Fresh` to return a fresh in-memory datastore maker.
* The HTTP server now outputs some nice graph (using dagre-d3). Don't
  expect to display very large graphs
* More friendly tag names in the Git backend (no need to prefix
  everything by `refs/heads/` anymore)
* Partial support for recursive stores (WIP)

## 0.8.0 (2014-05-27)

* Spring clean-ups in the API. Separation in IrminBranch for
  fork/join operations, IrminSnapshot for snapshot/revert
  operations and IrminDump for import/export operations.
  The later two implementation can be derived automaticaly
  from a base IrminBranch implementation. The update and merge
  operations are supported on each backend
* IrminGit does not depend on unix anymore and can thus be
  compile to javascript or xen with mirage
* No need to have bin_io converter for contents anymore
* No need to have JSON converter for contents anymore
* No more IrminDispatch
* Add an optional branch argument to Irmin.create to use
  an already existing branch
* Fix order of arguments in Irmin.merge

## 0.7.0 (2014-05-02)

* Feature: support for in-memory transactions. They are built
  on top of views.
* Feature: add support for views: these are temporary stores with
  lazy reads + in-memory writes; they can be used to convert back
  and forth an OCaml value into a store, or to have a fast stagging
  area without the need to commit every operation to the store.
* Support custom messages in commit messages
* Improve the IrminMerge API
* Backend: add a 'dispatch' backend for combining multiple backends
  into one. This can be used to have a P2P store where there is
  well-defined mapping between keys and host (as a DHT).
* Fix: limit the number of simulteanous open files in the Git and
  the file-system backend
* Speed-up the in-memory store
* Speed-up the import/export codepath
* Speed-up the reads
* Speed-up IrminValue.Mux
* Deps: use ocaml-sha instead of cryptokit

## 0.6.0 (2014-04-12)

* Support for user-defined contents (with custom merge operators)
* Support for merge operations
* Rename `IrminTree` to `IrminNode` to reflect the fact that we
  can support arbitrary immutable graphs (it's better if they are
  DAGs but that's not mandatory)
* Rename `IrminBlob` to `IrminContents` to reflect the fact that
  we also support structured contents (as JSON objects)
* Support for linking the library without linking to camlp4 as well (#23)

## 0.5.1 (2014-03-02)

* Port to use Cohttp 0.10.0 interface.

## 0.5.0 (2014-02-21)

* More consistent support for notifications. `irmin watch` works
  now for all backends.
* Support for different blob formats on the command-line
* Support for JSON blobs
* More flexible `irmin fetch` command: we can now choose the backend to
  import the data in
* Fix import of Git objects when the blobs were not imported first
* Support non-UTF8 strings as path name and blob contents (for all
  backends, including the JSON one)
* Speed-up the `slow` tests execution time
* Improve the output graph when objects of different kinds might have
  the same SHA1

## 0.4 (2014-01-21)

* The command-line tool now looks in the environment for the variable
  `IRMIN` to configure its default backend
* Add a Git backend
* Add Travis CI scripts to the repo
* Use `Lwt_bytes` and `Lwt_unix` instead of the custom-made `IrminChannel`
* Use `bin_prot` instead of a custom binary protocol
* Major refactoring: `Value` is now `Blob`, `Revision` is now `Commit`
   and `Tag` becomes `Reference` (rational: consistency with Git names)
* Use `core_kernel` instead of building a custom `Identiable.S`
* Use `dolog` instead of a custom log library
* Use `mstruct` (mutable buffers on top of `cstruct`) which is now
  released independently

## 0.3 (2013-12-13)

* Fix a fd leak in the filesystem bakend
* Functorize the CRUD interface over the HTTP client implementation
* Use oasis to build the project
* Use the now released separately `ezjsonm` and `alcotest` libraries

## 0.2 (2013-11-23)

* Fix the HTTP server responses
* More high-level tests
* Add unit-tests for the client CRUD interfaces (over memory and/or filesystem)
* Fix issues with the Tree API
* Implement a relatively efficent Import/Export scheme (#3)
* For more safety, the marshalled values are now typed in the binary protocol
* Add functions to dump the contents of the store as a Graphviz graph
* Polish the CLI which now looks usable enough
* Optimize the CRUD backend by executing high-level API functions on the server
* Improve and make the CLI easier to use
* Implement clone/pull/push/snapshot/revert in the CLI

## 0.1 (2013-10-30)

* Use an HTTP server as a front-end
* Initial support for in-memory and filesystem backends
* Simple signature for backends
* Binary protocol for storing values and metadata and for future network exchange<|MERGE_RESOLUTION|>--- conflicted
+++ resolved
@@ -22,15 +22,12 @@
     (#1345, @samoht)
   - `Node.seq` and `Node.of_seq` are added to avoid allocating intermediate
     lists when it is not necessary (#1508, @samoht)
-<<<<<<< HEAD
   - New optional `cache` parameter to `Tree.hash`, `Tree.Contents.hash`,
     `Tree.list`, `Node.list`, `Node.seq` and `Node.find` to control the storing
     of lazily loaded data (#1526, @Ngoguey42)
   - Add `Node.clear` to clear internal caches (#1526, @Ngoguey42)
-=======
   - Added a `tree` argument to `Tree.fold` to manipulate the subtrees (#1527,
     @icristescu, @Ngoguey42)
->>>>>>> b428b217
 
 - **irmin-bench**
   - Many improvements to the actions trace replay:
@@ -103,14 +100,11 @@
   - `Node.v` is renamed to `Node.of_list` (#1508, @samoht)
   - Rewrite `Tree.export` in order to minimise the memory footprint.
     (#1508, @Ngoguey42)
-<<<<<<< HEAD
   - Remove the `` `And_clear`` case of the `force` parameter of `Tree.fold`.
-    Use `~cache:false ~force:true` instead.
-=======
+    Use `~cache:false ~force:true` instead. (#1526, @Ngoguey42)
   - The order in which nodes are visited in `Tree.fold` is now unstable and
     depends on whether the node is in memory or on disk (#1525, @icristescu,
     @Ngoguey42, @CraigFe)
->>>>>>> b428b217
 
 - **irmin-containers**
   - Removed `Irmin_containers.Store_maker`; this is now equivalent to
