(*
 * Copyright (c) 2018-2021 Tarides <contact@tarides.com>
 *
 * Permission to use, copy, modify, and distribute this software for any
 * purpose with or without fee is hereby granted, provided that the above
 * copyright notice and this permission notice appear in all copies.
 *
 * THE SOFTWARE IS PROVIDED "AS IS" AND THE AUTHOR DISCLAIMS ALL WARRANTIES
 * WITH REGARD TO THIS SOFTWARE INCLUDING ALL IMPLIED WARRANTIES OF
 * MERCHANTABILITY AND FITNESS. IN NO EVENT SHALL THE AUTHOR BE LIABLE FOR
 * ANY SPECIAL, DIRECT, INDIRECT, OR CONSEQUENTIAL DAMAGES OR ANY DAMAGES
 * WHATSOEVER RESULTING FROM LOSS OF USE, DATA OR PROFITS, WHETHER IN AN
 * ACTION OF CONTRACT, NEGLIGENCE OR OTHER TORTIOUS ACTION, ARISING OUT OF
 * OR IN CONNECTION WITH THE USE OR PERFORMANCE OF THIS SOFTWARE.
 *)

open! Import
include Inode_intf

module Make_internal
    (Conf : Conf.S)
    (H : Irmin.Hash.S) (Key : sig
      include Irmin.Key.S with type hash = H.t

      val unfindable_of_hash : hash -> t
    end)
    (Node : Irmin.Node.Generic_key.S
              with type hash = H.t
               and type contents_key = Key.t
               and type node_key = Key.t) =
struct
  (** If [should_be_stable ~length ~root] is true for an inode [i], then [i]
      hashes the same way as a [Node.t] containings the same entries. *)
  let should_be_stable ~length ~root =
    if length = 0 then true
    else if not root then false
    else if length <= Conf.stable_hash then true
    else false

  module Node = struct
    include Node
    module H = Irmin.Hash.Typed (H) (Node)

    let hash = H.hash
  end

  module T = struct
    type hash = H.t [@@deriving irmin ~pp ~equal]
    type key = Key.t [@@deriving irmin ~pp ~equal]
    type node_key = Node.node_key [@@deriving irmin]
    type contents_key = Node.contents_key [@@deriving irmin]

    type step = Node.step
    [@@deriving irmin ~compare ~to_bin_string ~of_bin_string]

    let short_hash_step =
      let pre_hash =
        Irmin.Type.(unstage (pre_hash_unboxed_primitives step_t))
      in
      fun ?seed x ->
        let seed = match seed with None -> 0 | Some t -> t in
        let h = ref seed in
        pre_hash x (fun s -> h := Hashtbl.seeded_hash !h s);
        !h

    type metadata = Node.metadata [@@deriving irmin ~equal]
    type value = Node.value [@@deriving irmin ~equal]

    module Metadata = Node.Metadata
  end

  module StepMap = struct
    include Map.Make (struct
      type t = T.step

      let compare = T.compare_step
    end)

    let of_list l = List.fold_left (fun acc (k, v) -> add k v acc) empty l
  end

  module Val_ref : sig
    open T

    type t [@@deriving irmin]

    val of_key : key -> t
    val of_hash : hash Lazy.t -> t
    val promote_exn : t -> key -> unit
    val to_hash : t -> hash
    val to_key : t -> key option
    val to_key_exn : t -> key
  end = struct
    open T

    (** Nodes that have been persisted to an underlying store are referenced via
        keys. Otherwise, when building in-memory inodes (e.g. via [Portable] or
        [of_concrete_exn]) lazily-computed hashes are used instead. If such
        values are persisted, the hash reference can be promoted to a key
        reference (but [Key] values are never demoted to hashes). *)
    type v = Key of Key.t | Hash of hash Lazy.t [@@deriving irmin]

    type t = v ref

    let of_key k = ref (Key k)
    let of_hash h = ref (Hash h)

    let promote_exn t k =
      match !t with
      | Key k' ->
          (* It's valid for [k] and [k'] not to be strictly equal, because of
             store duplicates. TODO: justify this better. *)
          assert (equal_hash (Key.to_hash k) (Key.to_hash k'))
          (* TODO: raise proper exception *)
      | Hash h' ->
          let h = Key.to_hash k in
          assert (equal_hash h (Lazy.force h'))
          (* XXX: TODO, raise proper exception *);
          t := Key k

    let to_hash t =
      match !t with Hash h -> Lazy.force h | Key k -> Key.to_hash k

    let to_key t = match !t with Key k -> Some k | Hash _ -> None

    let to_key_exn t =
      match !t with
      | Key k -> k
      | Hash h ->
          Fmt.failwith "Encountered unkeyed hash but expected key: %a" pp_hash
            (Lazy.force h)

    let t =
      let pre_hash_hash = Irmin.Type.(unstage (pre_hash hash_t)) in
      let pre_hash x f =
        match !x with
        | Key k -> pre_hash_hash (Key.to_hash k) f
        | Hash h -> pre_hash_hash (Lazy.force h) f
      in
      Irmin.Type.map ~pre_hash v_t (fun x -> ref x) (fun x -> !x)
  end

  (* Binary representation. Used in two modes:

      - with [key]s as pointers to child values, when encoding values to add
        to the underlying store (or decoding values read from the store) –
        interoperable with the [Compress]-ed binary representation.

      - with either [key]s or [hash]es as pointers to child values, when
        pre-computing the hash of a node with children that haven't yet been
        written to the store. *)
  module Bin = struct
    open T

    (** Distinguishes between the two possible modes of binary value. *)
    type 'vref mode = Ptr_key : key mode | Ptr_any : Val_ref.t mode

    type 'vref ptr = { index : int; hash (* TODO: better name *) : 'vref }
    [@@deriving irmin]

    type 'vref tree = { depth : int; length : int; entries : 'vref ptr list }
    [@@deriving irmin]

    type 'vref v = Values of (step * value) list | Tree of 'vref tree
    [@@deriving irmin ~pre_hash]

    module V =
      Irmin.Hash.Typed
        (H)
        (struct
          type t = Val_ref.t v [@@deriving irmin]
        end)

<<<<<<< HEAD
    type 'vref t = { hash : H.t Lazy.t; stable : bool; v : 'vref v }
=======
    type t = { hash : H.t Lazy.t; root : bool; v : v }
>>>>>>> 7d68bdfe

    let t : type vref. vref Irmin.Type.t -> vref t Irmin.Type.t =
     fun vref_t ->
      let open Irmin.Type in
      let v_t = v_t vref_t in
      let pre_hash_v = pre_hash_v vref_t in
      let pre_hash x = pre_hash_v x.v in
      record "Bin.t" (fun hash root v -> { hash = lazy hash; root; v })
      |+ field "hash" H.t (fun t -> Lazy.force t.hash)
      |+ field "root" bool (fun t -> t.root)
      |+ field "v" v_t (fun t -> t.v)
      |> sealr
      |> like ~pre_hash

    let v ~hash ~root v = { hash; root; v }
    let hash t = Lazy.force t.hash
  end

  (* Compressed binary representation *)
  module Compress = struct
    open T

    type name = Indirect of int | Direct of step

    type address =
      | Indirect of int63
      (* TODO: remove [Indirect] case: we're already doing this now. *)
      | Direct of key

    let address_t : address Irmin.Type.t =
      let open Irmin.Type in
      variant "Compress.address" (fun i d -> function
        | Indirect x -> i x | Direct x -> d x)
      |~ case1 "Indirect" int63_t (fun x -> Indirect x)
      |~ case1 "Direct" Key.t (fun x -> Direct x)
      |> sealv

    type ptr = { index : int; hash : address }

    let ptr_t : ptr Irmin.Type.t =
      let open Irmin.Type in
      record "Compress.ptr" (fun index hash -> { index; hash })
      |+ field "index" int (fun t -> t.index)
      |+ field "hash" address_t (fun t -> t.hash)
      |> sealr

    type tree = { depth : int; length : int; entries : ptr list }

    let tree_t : tree Irmin.Type.t =
      let open Irmin.Type in
      record "Compress.tree" (fun depth length entries ->
          { depth; length; entries })
      |+ field "depth" int (fun t -> t.depth)
      |+ field "length" int (fun t -> t.length)
      |+ field "entries" (list ptr_t) (fun t -> t.entries)
      |> sealr

    type value =
      | Contents of name * address * metadata
      | Node of name * address

    let is_default = T.(equal_metadata Metadata.default)

    let value_t : value Irmin.Type.t =
      let open Irmin.Type in
      variant "Compress.value"
        (fun
          contents_ii
          contents_x_ii
          node_ii
          contents_id
          contents_x_id
          node_id
          contents_di
          contents_x_di
          node_di
          contents_dd
          contents_x_dd
          node_dd
        -> function
        | Contents (Indirect n, Indirect h, m) ->
            if is_default m then contents_ii (n, h) else contents_x_ii (n, h, m)
        | Node (Indirect n, Indirect h) -> node_ii (n, h)
        | Contents (Indirect n, Direct h, m) ->
            if is_default m then contents_id (n, h) else contents_x_id (n, h, m)
        | Node (Indirect n, Direct h) -> node_id (n, h)
        | Contents (Direct n, Indirect h, m) ->
            if is_default m then contents_di (n, h) else contents_x_di (n, h, m)
        | Node (Direct n, Indirect h) -> node_di (n, h)
        | Contents (Direct n, Direct h, m) ->
            if is_default m then contents_dd (n, h) else contents_x_dd (n, h, m)
        | Node (Direct n, Direct h) -> node_dd (n, h))
      |~ case1 "contents-ii" (pair int Int63.t) (fun (n, i) ->
             Contents (Indirect n, Indirect i, Metadata.default))
      |~ case1 "contents-x-ii" (triple int int63_t metadata_t) (fun (n, i, m) ->
             Contents (Indirect n, Indirect i, m))
      |~ case1 "node-ii" (pair int Int63.t) (fun (n, i) ->
             Node (Indirect n, Indirect i))
      |~ case1 "contents-id" (pair int Key.t) (fun (n, h) ->
             Contents (Indirect n, Direct h, Metadata.default))
      |~ case1 "contents-x-id" (triple int Key.t metadata_t) (fun (n, h, m) ->
             Contents (Indirect n, Direct h, m))
      |~ case1 "node-id" (pair int Key.t) (fun (n, h) ->
             Node (Indirect n, Direct h))
      |~ case1 "contents-di" (pair step_t Int63.t) (fun (n, i) ->
             Contents (Direct n, Indirect i, Metadata.default))
      |~ case1 "contents-x-di" (triple step_t int63_t metadata_t)
           (fun (n, i, m) -> Contents (Direct n, Indirect i, m))
      |~ case1 "node-di" (pair step_t Int63.t) (fun (n, i) ->
             Node (Direct n, Indirect i))
      |~ case1 "contents-dd" (pair step_t Key.t) (fun (n, i) ->
             Contents (Direct n, Direct i, Metadata.default))
      |~ case1 "contents-x-dd" (triple step_t Key.t metadata_t)
           (fun (n, i, m) -> Contents (Direct n, Direct i, m))
      |~ case1 "node-dd" (pair step_t Key.t) (fun (n, i) ->
             Node (Direct n, Direct i))
      |> sealv

    type v = Values of value list | Tree of tree
    [@@deriving irmin ~encode_bin ~decode_bin ~size_of]

    let dynamic_size_of_v_encoding =
      match Irmin.Type.Size.of_encoding v_t with
      | Irmin.Type.Size.Dynamic f -> f
      | _ -> assert false

    let dynamic_size_of_v =
      match Irmin.Type.Size.of_value v_t with
      | Irmin.Type.Size.Dynamic f -> f
      | _ -> assert false

    type kind = Pack_value.Kind.t
    [@@deriving irmin ~encode_bin ~decode_bin ~size_of]

    type nonrec int32 = int32
    [@@deriving irmin ~encode_bin ~decode_bin ~size_of]

    let no_length = Int32.zero
    let is_real_length length = not (Int32.equal length no_length)

    type v1 = { mutable length : int32; v : v } [@@deriving irmin]
    (** [length] is the length of the binary encoding of [t] (i.e. [hash] +
        [kind] + [length] + [v]). It is not known right away. [length] is
        [no_length] when it isn't known. Calling [encode_bin] or [size_of] will
        make [length] known. *)

    (** [tagged_v] sits between [v] and [t]. It is a variant with the header
        binary encoded as the magic. *)
    type tagged_v =
      | V0_stable of v
      | V0_unstable of v
      | V1_root of v1
      | V1_nonroot of v1
    [@@deriving irmin]

    let encode_bin_tv_staggered ({ v; _ } as tv) kind f =
      (* We need to write [length] before [v], but we will know [length]
         after [v] is encoded. The solution is to first encode [v], then write
         [length] and then write [v]. *)
      let l = ref [] in
      encode_bin_v v (fun s -> l := s :: !l);
      let length =
        List.fold_left
          (fun acc s -> acc + String.length s)
          (H.hash_size + 1 + 4)
          !l
        |> Int32.of_int
      in
      tv.length <- length;
      encode_bin_kind kind f;
      encode_bin_int32 length f;
      List.iter f (List.rev !l)

    let encode_bin_tv tv f =
      match tv with
      | V0_stable _ -> assert false
      | V0_unstable _ -> assert false
      | V1_root { length; v } when is_real_length length ->
          encode_bin_kind Pack_value.Kind.Inode_v1_root f;
          encode_bin_int32 length f;
          encode_bin_v v f
      | V1_nonroot { length; v } when is_real_length length ->
          encode_bin_kind Pack_value.Kind.Inode_v1_nonroot f;
          encode_bin_int32 length f;
          encode_bin_v v f
      | V1_root tv -> encode_bin_tv_staggered tv Pack_value.Kind.Inode_v1_root f
      | V1_nonroot tv ->
          encode_bin_tv_staggered tv Pack_value.Kind.Inode_v1_nonroot f

    let decode_bin_tv s off =
      let kind = decode_bin_kind s off in
      match kind with
      | Pack_value.Kind.Inode_v0_unstable ->
          let v = decode_bin_v s off in
          V0_unstable v
      | Inode_v0_stable ->
          let v = decode_bin_v s off in
          V0_stable v
      | Inode_v1_root ->
          let length = decode_bin_int32 s off in
          assert (is_real_length length);
          let v = decode_bin_v s off in
          V1_root { length; v }
      | Inode_v1_nonroot ->
          let length = decode_bin_int32 s off in
          assert (is_real_length length);
          let v = decode_bin_v s off in
          V1_nonroot { length; v }
      | Commit | Contents -> assert false

    let size_of_tv =
      let of_value tv =
        match tv with
        | V0_stable v | V0_unstable v -> 1 + dynamic_size_of_v v
        | (V1_root { length; _ } | V1_nonroot { length; _ })
          when is_real_length length ->
            Int32.to_int length - H.hash_size
        | V1_root ({ v; _ } as tv) ->
            let length = H.hash_size + 1 + 4 + dynamic_size_of_v v in
            tv.length <- Int32.of_int length;
            length - H.hash_size
        | V1_nonroot ({ v; _ } as tv) ->
            let length = H.hash_size + 1 + 4 + dynamic_size_of_v v in
            tv.length <- Int32.of_int length;
            length - H.hash_size
      in
      let of_encoding s off =
        let offref = ref off in
        let kind = decode_bin_kind s offref in
        match kind with
        | Pack_value.Kind.Inode_v0_unstable | Inode_v0_stable ->
            1 + dynamic_size_of_v_encoding s !offref
        | Inode_v1_root | Inode_v1_nonroot ->
            let len = decode_bin_int32 s offref in
            Int32.to_int len - H.hash_size
        | Commit | Contents -> assert false
      in
      Irmin.Type.Size.custom_dynamic ~of_value ~of_encoding ()

    let tagged_v_t =
      Irmin.Type.like ~bin:(encode_bin_tv, decode_bin_tv, size_of_tv) tagged_v_t

    type t = { hash : H.t; tv : tagged_v }

    let v ~root ~hash v =
      let length = no_length in
      let tv =
        if root then V1_root { v; length } else V1_nonroot { v; length }
      in
      { hash; tv }

    (** The rule to determine the [is_root] property of a v0 [Value] is a bit
        convoluted, it relies on the fact that back then the following property
        was enforced: [Conf.stable_hash > Conf.entries].

        When [t] is of tag [Values], then [t] is root iff [t] is stable.

        When [t] is stable, then [t] is a root, because:

        - Only 2 functions produce stable inodes: [stabilize] and [empty].
        - Only the roots are output of [stabilize].
        - An empty map can only be located at the root.

        When [t] is a root of tag [Value], then [t] is stable, because:

        - All the roots are output of [stabilize].
        - When an unstable inode enters [stabilize], it becomes stable if it has
          at most [Conf.stable_hash] leaves.
        - A [Value] has at most [Conf.stable_hash] leaves because
          [Conf.entries <= Conf.stable_hash] is enforced. *)
    let is_root = function
      | { tv = V0_stable (Values _); _ } -> true
      | { tv = V0_unstable (Values _); _ } -> false
      | { tv = V0_stable (Tree { depth; _ }); _ }
      | { tv = V0_unstable (Tree { depth; _ }); _ } ->
          depth = 0
      | { tv = V1_root _; _ } -> true
      | { tv = V1_nonroot _; _ } -> false

    let t =
      let open Irmin.Type in
      record "Compress.t" (fun hash tv -> { hash; tv })
      |+ field "hash" H.t (fun t -> t.hash)
      |+ field "tagged_v" tagged_v_t (fun t -> t.tv)
      |> sealr
  end

  (** [Val_impl] defines the recursive structure of inodes.

      {3 Inode Layout}

      {4 Layout Types}

      The layout ['a layout] associated to an inode ['a t] defines certain
      properties of the inode:

      - When [Total], the inode is self contained and immutable.
      - When [Partial], chunks of the inode might be missing but they can be
        fetched from the backend when needed using the available [find] function
        stored in the layout. Mutable pointers act as cache.
      - When [Truncated], chunks of the inode might be missing. Those chunks are
        unreachable because the pointer to the backend is missing. The inode is
        immutable.

      {4 Layout Instantiation}

      The layout of an inode is determined from the module [Val], it depends on
      the way the inode was constructed:

      - When [Total], it originates from [Val.v] or [Val.empty].
      - When [Partial], it originates from [Val.of_bin], which is only used by
        [Inode.find].
      - When [Truncated], it originates from an [Irmin.Type] deserialisation
        made possible by [Val.t].

      Almost all other functions in [Val_impl] are polymorphic regarding the
      layout of the manipulated inode.

      {4 Details on the [Truncated] Layout}

      The [Truncated] layout is identical to [Partial] except for the missing
      [find] function.

      On the one hand, when creating the root of a [Truncated] inode, the
      pointers to children inodes - if any - are set to the [Broken] tag,
      meaning that we know the hash to such children but we will have to way to
      load them in the future. On the other hand, when adding children to a
      [Truncated] inode, there is no such problem, the pointer is then set to
      the [Intact] tag.

      As of Irmin 2.4 (February 2021), inode deserialisation using Repr happens
      in [irmin/slice.ml] and [irmin/sync_ext.ml], and maybe some other places.

      At some point we might want to forbid such deserialisations and instead
      use something in the flavour of [Val.of_bin] to create [Partial] inodes.

      {3 Topmost Inode Ancestor}

      [Val_impl.t] is a recursive type, it is labelled with a [depth] integer
      that indicates the recursion depth. An inode with [depth = 0] corresponds
      to the root of a directory, its hash is the hash of the directory.

      A [Val.t] points to the topmost [Val_impl.t] of an inode tree. In most
      scenarios, that topmost inode has [depth = 0], but it is also legal for
      the topmost inode to be an intermediate inode, i.e. with [depth > 0].

      The only way for an inode tree to have an intermediate inode as root is to
      fetch it from the backend by calling [Make_ext.find], using the hash of
      that inode.

      Write-only operations are not permitted when the root is an intermediate
      inode. *)
  module Val_impl = struct
    open T

    type _ layout =
      | Total : total_ptr layout
      | Partial : (key -> partial_ptr t option) -> partial_ptr layout
      | Truncated : truncated_ptr layout

    and partial_ptr_target =
      | Dirty of partial_ptr t
      | Lazy of key
      | Lazy_loaded of partial_ptr t
          (** A partial pointer differentiates the [Dirty] and [Lazy_loaded]
              cases in order to remember that only the latter should be
              collected when [clear] is called.

              The child in [Lazy_loaded] can only emanate from the disk. It can
              be savely collected on [clear].

              The child in [Dirty] can only emanate from a user modification,
              e.g. through the [add] or [to_concrete] functions. It shouldn't be
              collected on [clear] because it will be needed for [save]. *)

    and partial_ptr = { mutable target : partial_ptr_target }

    and total_ptr = Total_ptr of total_ptr t [@@unboxed]

    and truncated_ptr =
      | Broken of Val_ref.t
          (** Initially [Hash.t], then set to [Key.t] when we try to save the
              parent and successfully index the hash. *)
      | Intact of truncated_ptr t

    and 'ptr tree = { depth : int; length : int; entries : 'ptr option array }

    and 'ptr v = Values of value StepMap.t | Tree of 'ptr tree

<<<<<<< HEAD
    and 'ptr t = {
      stable : bool;
      v : 'ptr v;
      v_ref : Val_ref.t;
          (** Represents what is known about [v]'s presence in a corresponding
              store. Will be a [hash] if [v] is purely in-memory, and a [key] if
              [v] has been written to / loaded from a store.

              TODO: consider reflecting the internal state of [Val_ref.t] as a
              type parameter of [t]. *)
    }
=======
    and 'ptr t = { hash : hash Lazy.t; root : bool; v : 'ptr v }
>>>>>>> 7d68bdfe

    module Ptr = struct
      let val_ref : type ptr. ptr layout -> ptr -> Val_ref.t = function
        | Total -> fun (Total_ptr ptr) -> ptr.v_ref
        | Partial _ -> (
            fun { target } ->
              match target with
              | Lazy key -> Val_ref.of_key key
              | Lazy_loaded { v_ref; _ } | Dirty { v_ref; _ } -> v_ref)
        | Truncated -> ( function Broken v -> v | Intact ptr -> ptr.v_ref)

      let key_exn : type ptr. ptr layout -> ptr -> key = function
        | Total -> fun (Total_ptr ptr) -> Val_ref.to_key_exn ptr.v_ref
        | Partial _ -> (
            fun { target } ->
              match target with
              | Lazy key -> key
              | Lazy_loaded { v_ref; _ } | Dirty { v_ref; _ } ->
                  Val_ref.to_key_exn v_ref)
        | Truncated -> (
            function
            | Broken h -> Val_ref.to_key_exn h
            | Intact ptr -> Val_ref.to_key_exn ptr.v_ref)

      let target : type ptr. cache:bool -> ptr layout -> ptr -> ptr t =
       fun ~cache layout ->
        match layout with
        | Total -> fun (Total_ptr t) -> t
        | Partial find -> (
            function
            | { target = Dirty entry } | { target = Lazy_loaded entry } ->
                (* [target] is already cached. [cache] is only concerned with
                   new cache entries, not the older ones for which the irmin
                   users can discard using [clear]. *)
                entry
            | { target = Lazy key } as t -> (
                (* let h = hash layout t in *)
                match find key with
                | None -> Fmt.failwith "%a: unknown key" pp_key key
                | Some x ->
                    if cache then t.target <- Lazy_loaded x;
                    x))
        | Truncated -> (
            function
            | Intact entry -> entry
            | _ ->
                failwith
                  "Impossible to load the subtree on an inode deserialized \
                   using Repr")

      let of_target : type ptr. ptr layout -> ptr t -> ptr = function
        | Total -> fun target -> Total_ptr target
        | Partial _ -> fun target -> { target = Dirty target }
        | Truncated -> fun target -> Intact target

      let _of_hash : type ptr. ptr layout -> hash -> ptr = function
        | Total -> assert false
        | Partial _ -> assert false (* TODO: remove? *)
        | Truncated -> fun hash -> Broken (Val_ref.of_hash (lazy hash))

      let of_key : type ptr. ptr layout -> key -> ptr = function
        | Total -> assert false
        | Partial _ -> fun key -> { target = Lazy key }
        | Truncated -> fun key -> Broken (Val_ref.of_key key)

      let save :
          type ptr.
          broken:(hash -> key) ->
          save_dirty:(ptr t -> key) ->
          clear:bool ->
          ptr layout ->
          ptr ->
          unit =
       fun ~broken ~save_dirty ~clear -> function
        (* Invariant: TODO (after return, we can get the key) *)
        | Total ->
            fun (Total_ptr entry) ->
              let key = save_dirty entry (* TODO: make tailcall? *) in
              Val_ref.promote_exn entry.v_ref key
        | Partial _ -> (
            function
            | { target = Dirty entry } as box ->
                let key = save_dirty entry (* TODO: make tailcall? *) in
                if clear then box.target <- Lazy key
                else (
                  box.target <- Lazy_loaded entry;
                  Val_ref.promote_exn entry.v_ref key)
            | { target = Lazy_loaded entry } as box ->
                (* TODO: Why do we save here anyway? *)
                let key = save_dirty entry (* TODO: make tailcall? *) in
                if clear then box.target <- Lazy key
            | { target = Lazy _ } -> ())
        | Truncated -> (
            function
            | Intact entry ->
                let key = save_dirty entry (* TODO: make tailcall? *) in
                Val_ref.promote_exn entry.v_ref key
            | Broken vref -> (
                (* TODO: add this to val_ref *)
                match Val_ref.to_key vref with
                | Some _ -> ()
                | None ->
                    let key =
                      broken (* TODO: make tailcall? *) (Val_ref.to_hash vref)
                    in
                    Val_ref.promote_exn vref key))

      let clear :
          type ptr.
          iter_dirty:(ptr layout -> ptr t -> unit) -> ptr layout -> ptr -> unit
          =
       fun ~iter_dirty layout ptr ->
        match layout with
        | Partial _ -> (
            match ptr with
            | { target = Lazy _ } -> ()
            | { target = Dirty ptr } -> iter_dirty layout ptr
            | { target = Lazy_loaded ptr } as box ->
                (* Since a [Lazy_loaded] used to be a [Lazy], the key is always
                   available. *)
                let key = Val_ref.to_key_exn ptr.v_ref in
                box.target <- Lazy key)
        | Total | Truncated -> ()
    end

    let pred layout t =
      match t.v with
      | Tree i ->
          let key_of_ptr = Ptr.key_exn layout in
          Array.fold_left
            (fun acc -> function
              | None -> acc
              | Some ptr -> (None, `Inode (key_of_ptr ptr)) :: acc)
            [] i.entries
      | Values l ->
          StepMap.fold
            (fun s v acc ->
              let v =
                match v with
                | `Node _ as k -> (Some s, k)
                | `Contents (k, _) -> (Some s, `Contents k)
              in
              v :: acc)
            l []

    let length_of_v = function
      | Values vs -> StepMap.cardinal vs
      | Tree vs -> vs.length

    let length t = length_of_v t.v

    let rec clear layout t =
      match t.v with
      | Tree i ->
          Array.iter
            (Option.iter (Ptr.clear ~iter_dirty:clear layout))
            i.entries
      | Values _ -> ()

    let nb_children t =
      match t.v with
      | Tree i ->
          Array.fold_left
            (fun i -> function None -> i | Some _ -> i + 1)
            0 i.entries
      | Values vs -> StepMap.cardinal vs

    type cont = off:int -> len:int -> (step * value) Seq.node

    let rec seq_tree layout bucket_seq ~cache : cont -> cont =
     fun k ~off ~len ->
      assert (off >= 0);
      assert (len > 0);
      match bucket_seq () with
      | Seq.Nil -> k ~off ~len
      | Seq.Cons (None, rest) -> seq_tree layout rest ~cache k ~off ~len
      | Seq.Cons (Some i, rest) ->
          let trg = Ptr.target ~cache layout i in
          let trg_len = length trg in
          if off - trg_len >= 0 then
            (* Skip a branch of the inode tree in case the user asked for a
               specific starting offset.

               Without this branch the algorithm would keep the same semantic
               because [seq_value] would handles the pagination value by value
               instead. *)
            let off = off - trg_len in
            seq_tree layout rest ~cache k ~off ~len
          else
            seq_v layout trg.v ~cache (seq_tree layout rest ~cache k) ~off ~len

    and seq_values layout value_seq : cont -> cont =
     fun k ~off ~len ->
      assert (off >= 0);
      assert (len > 0);
      match value_seq () with
      | Seq.Nil -> k ~off ~len
      | Cons (x, rest) ->
          if off = 0 then
            let len = len - 1 in
            if len = 0 then
              (* Yield the current value and skip the rest of the inode tree in
                 case the user asked for a specific length. *)
              Seq.Cons (x, Seq.empty)
            else Seq.Cons (x, fun () -> seq_values layout rest k ~off ~len)
          else
            (* Skip one value in case the user asked for a specific starting
               offset. *)
            let off = off - 1 in
            seq_values layout rest k ~off ~len

    and seq_v layout v ~cache : cont -> cont =
     fun k ~off ~len ->
      assert (off >= 0);
      assert (len > 0);
      match v with
      | Tree t -> seq_tree layout (Array.to_seq t.entries) ~cache k ~off ~len
      | Values vs -> seq_values layout (StepMap.to_seq vs) k ~off ~len

    let empty_continuation : cont = fun ~off:_ ~len:_ -> Seq.Nil

    let seq layout ?offset:(off = 0) ?length:(len = Int.max_int) ?(cache = true)
        t : (step * value) Seq.t =
      if off < 0 then invalid_arg "Invalid pagination offset";
      if len < 0 then invalid_arg "Invalid pagination length";
      if len = 0 then Seq.empty
      else fun () -> seq_v layout t.v ~cache empty_continuation ~off ~len

    let seq_tree layout ?(cache = true) i : (step * value) Seq.t =
      let off = 0 in
      let len = Int.max_int in
      fun () -> seq_v layout (Tree i) ~cache empty_continuation ~off ~len

    let seq_v layout ?(cache = true) v : (step * value) Seq.t =
      let off = 0 in
      let len = Int.max_int in
      fun () -> seq_v layout v ~cache empty_continuation ~off ~len

    let to_bin_v :
        type ptr vref. ptr layout -> vref Bin.mode -> ptr v -> vref Bin.v =
     fun layout mode node ->
      Stats.incr_inode_to_binv ();
      match node with
      | Values vs ->
          let vs = StepMap.bindings vs in
          Bin.Values vs
      | Tree t ->
          let hash_of_ptr : ptr -> vref =
            match mode with
            | Bin.Ptr_any -> Ptr.val_ref layout
            | Bin.Ptr_key -> Ptr.key_exn layout
          in
          let _, entries =
            Array.fold_left
              (fun (i, acc) -> function
                | None -> (i + 1, acc)
                | Some ptr ->
                    let hash = hash_of_ptr ptr in
                    (i + 1, { Bin.index = i; hash } :: acc))
              (0, []) t.entries
          in
          let entries = List.rev entries in
          Bin.Tree { depth = t.depth; length = t.length; entries }

<<<<<<< HEAD
    let to_bin layout mode t =
      let v = to_bin_v layout mode t.v in
      Bin.v ~stable:t.stable ~hash:(lazy (Val_ref.to_hash t.v_ref)) v
=======
    let is_root t = t.root
    let is_stable t = should_be_stable ~length:(length t) ~root:(is_root t)

    let to_bin layout t =
      let v = to_bin_v layout t.v in
      Bin.v ~root:(is_root t) ~hash:t.hash v
>>>>>>> 7d68bdfe

    module Concrete = struct
      type kinded_key =
        | Contents of contents_key
        | Contents_x of metadata * contents_key
        | Node of node_key
      [@@deriving irmin]

      type entry = { name : step; key : kinded_key } [@@deriving irmin]

      type 'a pointer = { index : int; pointer : hash; tree : 'a }
      [@@deriving irmin]

      type 'a tree = { depth : int; length : int; pointers : 'a pointer list }
      [@@deriving irmin]

      type t = Tree of t tree | Value of entry list [@@deriving irmin]

      let to_entry (name, v) =
        match v with
        | `Contents (contents_key, m) ->
            if T.equal_metadata m Metadata.default then
              { name; key = Contents contents_key }
            else { name; key = Contents_x (m, contents_key) }
        | `Node node_key -> { name; key = Node node_key }

      let of_entry e =
        ( e.name,
          match e.key with
          | Contents key -> `Contents (key, Metadata.default)
          | Contents_x (m, key) -> `Contents (key, m)
          | Node key -> `Node key )

      type error =
        [ `Invalid_hash of hash * hash * t
        | `Invalid_depth of int * int * t
        | `Invalid_length of int * int * t
        | `Duplicated_entries of t
        | `Duplicated_pointers of t
        | `Unsorted_entries of t
        | `Unsorted_pointers of t
        | `Empty ]
      [@@deriving irmin]

      let rec length = function
        | Value l -> List.length l
        | Tree t ->
            List.fold_left (fun acc p -> acc + length p.tree) 0 t.pointers

      let pp = Irmin.Type.pp_json t

      let pp_error ppf = function
        | `Invalid_hash (got, expected, t) ->
            Fmt.pf ppf "invalid hash for %a@,got: %a@,expecting: %a" pp t
              pp_hash got pp_hash expected
        | `Invalid_depth (got, expected, t) ->
            Fmt.pf ppf "invalid depth for %a@,got: %d@,expecting: %d" pp t got
              expected
        | `Invalid_length (got, expected, t) ->
            Fmt.pf ppf "invalid length for %a@,got: %d@,expecting: %d" pp t got
              expected
        | `Duplicated_entries t -> Fmt.pf ppf "duplicated entries: %a" pp t
        | `Duplicated_pointers t -> Fmt.pf ppf "duplicated pointers: %a" pp t
        | `Unsorted_entries t -> Fmt.pf ppf "entries should be sorted: %a" pp t
        | `Unsorted_pointers t ->
            Fmt.pf ppf "pointers should be sorted: %a" pp t
        | `Empty -> Fmt.pf ppf "concrete subtrees cannot be empty"
    end

    let to_concrete (la : 'ptr layout) (t : 'ptr t) =
      let rec aux t =
        match t.v with
        | Tree tr ->
            ( Val_ref.to_hash t.v_ref,
              Concrete.Tree
                {
                  depth = tr.depth;
                  length = tr.length;
                  pointers =
                    Array.fold_left
                      (fun (i, acc) e ->
                        match e with
                        | None -> (i + 1, acc)
                        | Some t ->
                            let pointer, tree =
                              aux (Ptr.target ~cache:true la t)
                            in
                            (i + 1, { Concrete.index = i; tree; pointer } :: acc))
                      (0, []) tr.entries
                    |> snd
                    |> List.rev;
                } )
        | Values l ->
            ( Val_ref.to_hash t.v_ref,
              Concrete.Value (List.map Concrete.to_entry (StepMap.bindings l))
            )
      in
      snd (aux t)

    exception Invalid_hash of hash * hash * Concrete.t
    exception Invalid_depth of int * int * Concrete.t
    exception Invalid_length of int * int * Concrete.t
    exception Empty
    exception Duplicated_entries of Concrete.t
    exception Duplicated_pointers of Concrete.t
    exception Unsorted_entries of Concrete.t
    exception Unsorted_pointers of Concrete.t

    let of_concrete_exn t =
      let sort_entries =
        List.sort_uniq (fun x y -> compare x.Concrete.name y.Concrete.name)
      in
      let sort_pointers =
        List.sort_uniq (fun x y -> compare x.Concrete.index y.Concrete.index)
      in
      let check_entries t es =
        if es = [] then raise Empty;
        let s = sort_entries es in
        if List.length s <> List.length es then raise (Duplicated_entries t);
        if s <> es then raise (Unsorted_entries t)
      in
      let check_pointers t ps =
        if ps = [] then raise Empty;
        let s = sort_pointers ps in
        if List.length s <> List.length ps then raise (Duplicated_pointers t);
        if s <> ps then raise (Unsorted_pointers t)
      in
      let hash v = Bin.V.hash (to_bin_v Total Bin.Ptr_any v) in
      let rec aux depth t =
        match t with
        | Concrete.Value l ->
            check_entries t l;
            Values (StepMap.of_list (List.map Concrete.of_entry l))
        | Concrete.Tree tr ->
            let entries = Array.make Conf.entries None in
            check_pointers t tr.pointers;
            List.iter
              (fun { Concrete.index; pointer; tree } ->
                let v = aux (depth + 1) tree in
                let hash = hash v in
                if not (equal_hash hash pointer) then
                  raise (Invalid_hash (hash, pointer, t));
<<<<<<< HEAD
                let t =
                  { v_ref = Val_ref.of_hash (lazy pointer); stable = false; v }
                in
=======
                let t = { hash = lazy pointer; root = false; v } in
>>>>>>> 7d68bdfe
                entries.(index) <- Some (Ptr.of_target Total t))
              tr.pointers;
            let length = Concrete.length t in
            if depth <> tr.depth then raise (Invalid_depth (depth, tr.depth, t));
            if length <> tr.length then
              raise (Invalid_length (length, tr.length, t));
            Tree { depth = tr.depth; length = tr.length; entries }
      in
      let v = aux 0 t in
      let length = length_of_v v in
      let hash =
        if should_be_stable ~length ~root:true then
          let node = Node.of_seq (seq_v Total v) in
          Node.hash node
        else hash v
      in
<<<<<<< HEAD
      { v_ref = Val_ref.of_hash (lazy hash); stable; v }
=======
      { hash = lazy hash; root = true; v }
>>>>>>> 7d68bdfe

    let of_concrete t =
      try Ok (of_concrete_exn t) with
      | Invalid_hash (x, y, z) -> Error (`Invalid_hash (x, y, z))
      | Invalid_depth (x, y, z) -> Error (`Invalid_depth (x, y, z))
      | Invalid_length (x, y, z) -> Error (`Invalid_length (x, y, z))
      | Empty -> Error `Empty
      | Duplicated_entries t -> Error (`Duplicated_entries t)
      | Duplicated_pointers t -> Error (`Duplicated_pointers t)
      | Unsorted_entries t -> Error (`Unsorted_entries t)
      | Unsorted_pointers t -> Error (`Unsorted_pointers t)

    let hash t = Val_ref.to_hash t.v_ref

    let check_write_op_supported t =
      if not @@ is_root t then
        failwith "Cannot perform operation on non-root inode value."

    let stabilize_root layout t =
      let n = length t in
      (* If [t] is the empty inode (i.e. [n = 0]) then is is already stable *)
      if n > Conf.stable_hash then { t with root = true }
      else
<<<<<<< HEAD
        let n = length t in
        if n > Conf.stable_hash then t
        else
          let v_ref =
            Val_ref.of_hash
              (lazy
                (let vs = seq layout t in
                 Node.hash (Node.of_seq vs)))
          in
          { v_ref; stable = true; v = t.v }
=======
        let hash =
          lazy
            (let vs = seq layout t in
             Node.hash (Node.of_seq vs))
        in
        { hash; v = t.v; root = true }
>>>>>>> 7d68bdfe

    let hash_key = short_hash_step
    let index ~depth k = abs (hash_key ~seed:depth k) mod Conf.entries

    (** This function shouldn't be called with the [Total] layout. In the
        future, we could add a polymorphic variant to the GADT parameter to
        enfoce that. *)
    let of_bin layout (t : key Bin.t) =
      let v =
        match t.Bin.v with
        | Bin.Values vs ->
            let vs = StepMap.of_list vs in
            Values vs
        | Tree t ->
            let entries = Array.make Conf.entries None in
            let ptr_of_key = Ptr.of_key layout in
            List.iter
              (fun { Bin.index; hash } ->
                entries.(index) <- Some (ptr_of_key hash))
              t.entries;
            Tree { depth = t.Bin.depth; length = t.length; entries }
      in
<<<<<<< HEAD
      {
        v_ref =
          Val_ref.of_hash t.Bin.hash
          (* TODO: doesn't this mean [Bin] should be keeping [key]s instead? *);
        stable = t.Bin.stable;
        v;
      }

    let empty : 'a. 'a layout -> 'a t =
     fun _ ->
      let v_ref = Val_ref.of_hash (lazy (Node.hash Node.empty)) in
      { stable = true; v_ref; v = Values StepMap.empty }
=======
      { hash = t.Bin.hash; v; root = t.root }

    let empty : 'a. 'a layout -> 'a t =
     fun _ ->
      let hash = lazy (Node.hash Node.empty) in
      { hash; root = false; v = Values StepMap.empty }
>>>>>>> 7d68bdfe

    let values layout vs =
      let length = StepMap.cardinal vs in
      if length = 0 then empty layout
      else
        let v = Values vs in
<<<<<<< HEAD
        let v_ref =
          Val_ref.of_hash (lazy (Bin.V.hash (to_bin_v layout Bin.Ptr_any v)))
        in
        { v_ref; stable = false; v }

    let tree layout is =
      let v = Tree is in
      let v_ref =
        Val_ref.of_hash (lazy (Bin.V.hash (to_bin_v layout Bin.Ptr_any v)))
      in
      { v_ref; stable = false; v }
=======
        let hash = lazy (Bin.V.hash (to_bin_v layout v)) in
        { hash; root = false; v }

    let tree layout is =
      let v = Tree is in
      let hash = lazy (Bin.V.hash (to_bin_v layout v)) in
      { hash; root = false; v }
>>>>>>> 7d68bdfe

    let is_empty t =
      match t.v with Values vs -> StepMap.is_empty vs | Tree _ -> false

    let find_value ~cache layout ~depth t s =
      let target_of_ptr = Ptr.target ~cache layout in
      let rec aux ~depth = function
        | Values vs -> ( try Some (StepMap.find s vs) with Not_found -> None)
        | Tree t -> (
            let i = index ~depth s in
            let x = t.entries.(i) in
            match x with
            | None -> None
            | Some i -> aux ~depth:(depth + 1) (target_of_ptr i).v)
      in
      aux ~depth t.v

    let find ?(cache = true) layout t s = find_value ~cache ~depth:0 layout t s

    let rec add layout ~depth ~copy ~replace t s v k =
      Stats.incr_inode_rec_add ();
      match t.v with
      | Values vs ->
          let length =
            if replace then StepMap.cardinal vs else StepMap.cardinal vs + 1
          in
          let t =
            if length <= Conf.entries then values layout (StepMap.add s v vs)
            else
              let vs = StepMap.bindings (StepMap.add s v vs) in
              let empty =
                tree layout
                  { length = 0; depth; entries = Array.make Conf.entries None }
              in
              let aux t (s, v) =
                (add [@tailcall]) layout ~depth ~copy:false ~replace t s v
                  (fun x -> x)
              in
              List.fold_left aux empty vs
          in
          k t
      | Tree t -> (
          let length = if replace then t.length else t.length + 1 in
          let entries = if copy then Array.copy t.entries else t.entries in
          let i = index ~depth s in
          match entries.(i) with
          | None ->
              let target = values layout (StepMap.singleton s v) in
              entries.(i) <- Some (Ptr.of_target layout target);
              let t = tree layout { depth; length; entries } in
              k t
          | Some n ->
              let t =
                (* [cache] is unimportant here as we've already called
                   [find_value] for that path.*)
                Ptr.target ~cache:true layout n
              in
              (add [@tailcall]) layout ~depth:(depth + 1) ~copy ~replace t s v
                (fun target ->
                  entries.(i) <- Some (Ptr.of_target layout target);
                  let t = tree layout { depth; length; entries } in
                  k t))

    let add layout ~copy t s v =
      (* XXX: [find_value ~depth:42] should break the unit tests. It doesn't. *)
      match find_value ~cache:true ~depth:0 layout t s with
      | Some v' when equal_value v v' -> t
      | Some _ ->
          add ~depth:0 layout ~copy ~replace:true t s v Fun.id
          |> stabilize_root layout
      | None ->
          add ~depth:0 layout ~copy ~replace:false t s v Fun.id
          |> stabilize_root layout

    let rec remove layout ~depth t s k =
      Stats.incr_inode_rec_remove ();
      match t.v with
      | Values vs ->
          let t = values layout (StepMap.remove s vs) in
          k t
      | Tree t -> (
          let len = t.length - 1 in
          if len <= Conf.entries then
            let vs = seq_tree layout t in
            let vs = StepMap.of_seq vs in
            let vs = StepMap.remove s vs in
            let t = values layout vs in
            k t
          else
            let entries = Array.copy t.entries in
            let i = index ~depth s in
            match entries.(i) with
            | None -> assert false
            | Some t ->
                let t =
                  (* [cache] is unimportant here as we've already called
                     [find_value] for that path.*)
                  Ptr.target ~cache:true layout t
                in
                if length t = 1 then (
                  entries.(i) <- None;
                  let t = tree layout { depth; length = len; entries } in
                  k t)
                else
                  remove ~depth:(depth + 1) layout t s @@ fun target ->
                  entries.(i) <- Some (Ptr.of_target layout target);
                  let t = tree layout { depth; length = len; entries } in
                  k t)

    let remove layout t s =
      (* XXX: [find_value ~depth:42] should break the unit tests. It doesn't. *)
      match find_value ~cache:true layout ~depth:0 t s with
      | None -> t
      | Some _ -> remove layout ~depth:0 t s Fun.id |> stabilize_root layout

    let of_seq l =
      let t =
        let rec aux_big seq inode =
          match seq () with
          | Seq.Nil -> inode
          | Seq.Cons ((s, v), rest) ->
              aux_big rest (add Total ~copy:false inode s v)
        in
        let len =
          (* [StepMap.cardinal] is (a bit) expensive to compute, let's track the
             size of the map in a [ref] while doing [StepMap.update]. *)
          ref 0
        in
        let rec aux_small seq map =
          match seq () with
          | Seq.Nil ->
              assert (!len <= Conf.entries);
              values Total map
          | Seq.Cons ((s, v), rest) ->
              let map =
                StepMap.update s
                  (function
                    | None ->
                        incr len;
                        Some v
                    | Some _ -> Some v)
                  map
              in
              if !len = Conf.entries then aux_big rest (values Total map)
              else aux_small rest map
        in
        aux_small l StepMap.empty
      in
      stabilize_root Total t

    let save layout ~add ~index ~mem t =
      let clear =
        (* When set to [true], collect the loaded inodes as soon as they're
           saved.

           This parameter is not exposed yet. Ideally it would be exposed and
           be forwarded from [Tree.export ?clear] through [P.Node.add].

           It is currently set to true in order to preserve behaviour *)
        false
      in
      let iter_entries =
        let broken h =
          (* This function is called when we encounter a Broken pointer with
             Truncated layouts. *)
          match index h with
          | None ->
              Fmt.failwith
                "You are trying to save to the backend an inode deserialized \
                 using [Irmin.Type] that used to contain pointer(s) to inodes \
                 which are unknown to the backend. Hash: %a"
                pp_hash h
          | Some key ->
              (* The backend already knows this target inode, there is no need to
                 traverse further down. This happens during the unit tests. *)
              key
        in
        fun ~save_dirty arr ->
          let iter_ptr = Ptr.save ~broken ~save_dirty ~clear layout in
          Array.iter (Option.iter iter_ptr) arr
      in
      let rec aux ~depth t =
        [%log.debug "save depth:%d" depth];
        match t.v with
        | Values _ ->
            let key =
              add
                (Val_ref.to_hash
                   t.v_ref (* TODO: pass [key] here if we have it? *))
                (to_bin layout Bin.Ptr_key
                   t (* TODO: justify why this is safe *))
            in
            Val_ref.promote_exn t.v_ref key;
            key
        | Tree n ->
            iter_entries
              ~save_dirty:(fun t ->
                let hash =
                  Val_ref.to_hash t.v_ref
                  (* TODO: use [key] here if it exists? *)
                in
                let key =
                  match index hash with
                  | None -> aux ~depth:(depth + 1) t
                  | Some key ->
                      if mem key then key else aux ~depth:(depth + 1) t
                in
                Val_ref.promote_exn t.v_ref key;
                key)
              n.entries;
            let key =
              add (Val_ref.to_hash t.v_ref)
                (to_bin layout Bin.Ptr_key
                   t (* TODO: justify why this is safe *))
            in
            Val_ref.promote_exn t.v_ref key;
            key
      in
      aux ~depth:0 t

    let check_stable layout t =
      let target_of_ptr = Ptr.target ~cache:true layout in
      let rec check t any_stable_ancestor =
        let stable = is_stable t || any_stable_ancestor in
        match t.v with
        | Values _ -> true
        | Tree tree ->
            Array.for_all
              (function
                | None -> true
                | Some t ->
                    let t = target_of_ptr t in
                    (if stable then not (is_stable t) else true)
                    && check t stable)
              tree.entries
      in
      check t (is_stable t)

    let contains_empty_map layout t =
      let target_of_ptr = Ptr.target ~cache:true layout in
      let rec check_lower t =
        match t.v with
        | Values l when StepMap.is_empty l -> true
        | Values _ -> false
        | Tree inodes ->
            Array.exists
              (function
                | None -> false | Some t -> target_of_ptr t |> check_lower)
              inodes.entries
      in
      check_lower t

    let is_tree t = match t.v with Tree _ -> true | Values _ -> false
  end

  module Raw = struct
    type hash = H.t
    type key = Key.t
    type t = T.key Bin.t [@@deriving irmin]

    let kind (t : t) =
      (* This is the kind of newly appended values, let's use v1 then *)
      if t.root then Pack_value.Kind.Inode_v1_root
      else Pack_value.Kind.Inode_v1_nonroot

    let hash t = Bin.hash t
    let step_to_bin = T.step_to_bin_string
    let step_of_bin = T.step_of_bin_string
    let encode_compress = Irmin.Type.(unstage (encode_bin Compress.t))
    let decode_compress = Irmin.Type.(unstage (decode_bin Compress.t))

    let decode_compress_length =
      match Irmin.Type.Size.of_encoding Compress.t with
      | Unknown | Static _ -> assert false
      | Dynamic f -> f

    let encode_bin :
        dict:(string -> int option) ->
        offset_of_key:(Key.t -> int63 option) ->
        t ->
        hash ->
        (string -> unit) ->
        unit =
     fun ~dict ~offset_of_key (t : t) k ->
      Stats.incr_inode_encode_bin ();
      let step s : Compress.name =
        let str = step_to_bin s in
        if String.length str <= 3 then Direct s
        else match dict str with Some i -> Indirect i | None -> Direct s
      in
      let hash h : Compress.address =
        match offset_of_key h with
        | None -> Compress.Direct h
        | Some _off -> Compress.Direct h
        (* TODO: remove [Indirect] case. *)
        (* Compress.Indirect off *)
      in
      let ptr : T.key Bin.ptr -> Compress.ptr =
       fun n ->
        let hash = hash n.hash in
        { index = n.index; hash }
      in
      let value : T.step * T.value -> Compress.value = function
        | s, `Contents (c, m) ->
            let s = step s in
            let v = hash c in
            Compress.Contents (s, v, m)
        | s, `Node n ->
            let s = step s in
            let v = hash n in
            Compress.Node (s, v)
      in
      (* List.map is fine here as the number of entries is small *)
      let v : T.key Bin.v -> Compress.v = function
        | Values vs -> Values (List.map value vs)
        | Tree { depth; length; entries } ->
            let entries = List.map ptr entries in
            Tree { Compress.depth; length; entries }
      in
      let t = Compress.v ~root:t.root ~hash:k (v t.v) in
      encode_compress t

    exception Exit of [ `Msg of string ]

<<<<<<< HEAD
    let decode_bin :
        dict:(int -> string option) ->
        key_of_offset:(int63 -> key) ->
        t Irmin.Type.decode_bin =
     fun ~dict ~key_of_offset t pos_ref ->
      let i = decode_compress t pos_ref in
=======
    let decode_bin ~dict ~hash t off =
      Stats.incr_inode_decode_bin ();
      let i = decode_compress t off in
>>>>>>> 7d68bdfe
      let step : Compress.name -> T.step = function
        | Direct n -> n
        | Indirect s -> (
            match dict s with
            | None -> raise_notrace (Exit (`Msg "dict"))
            | Some s -> (
                match step_of_bin s with
                | Error e -> raise_notrace (Exit e)
                | Ok v -> v))
      in
      let key : Compress.address -> T.key = function
        | Indirect off ->
            (* NOTE: this happens for _existing_ nodes in the store, but we
               don't create any new [Compress] values with non-direct pointers
               on disk.

               XXX(craigfe): clean up this comment, and check that it's actually
               true. *)
            key_of_offset off
        | Direct n -> n
      in
      let ptr : Compress.ptr -> T.key Bin.ptr =
       fun n ->
        let hash = key n.hash in
        { index = n.index; hash }
      in
      let value : Compress.value -> T.step * T.value = function
        | Contents (n, h, metadata) ->
            let name = step n in
            let hash = key h in
            (name, `Contents (hash, metadata))
        | Node (n, h) ->
            let name = step n in
            let hash = key h in
            (name, `Node hash)
      in
<<<<<<< HEAD
      let t : Compress.v -> T.key Bin.v = function
=======
      let t : Compress.tagged_v -> Bin.v =
       fun tv ->
        let v =
          match tv with
          | V0_stable v -> v
          | V0_unstable v -> v
          | V1_root { v; _ } -> v
          | V1_nonroot { v; _ } -> v
        in
        match v with
>>>>>>> 7d68bdfe
        | Values vs -> Values (List.rev_map value (List.rev vs))
        | Tree { depth; length; entries } ->
            let entries = List.map ptr entries in
            Tree { depth; length; entries }
      in
      let root = Compress.is_root i in
      let v = t i.tv in
      Bin.v ~root ~hash:(lazy i.hash) v

    let decode_bin_length = decode_compress_length
  end

  type hash = T.hash
  type key = Key.t

  let pp_hash = T.pp_hash

  module Val = struct
    include T
    module I = Val_impl

    type t =
      | Total of I.total_ptr I.t
      | Partial of I.partial_ptr I.layout * I.partial_ptr I.t
      | Truncated of I.truncated_ptr I.t

    type 'b apply_fn = { f : 'a. 'a I.layout -> 'a I.t -> 'b } [@@unboxed]

    let apply : t -> 'b apply_fn -> 'b =
     fun t f ->
      match t with
      | Total v -> f.f I.Total v
      | Partial (layout, v) -> f.f layout v
      | Truncated v -> f.f I.Truncated v

    type map_fn = { f : 'a. 'a I.layout -> 'a I.t -> 'a I.t } [@@unboxed]

    let map : t -> map_fn -> t =
     fun t f ->
      match t with
      | Total v ->
          let v' = f.f I.Total v in
          if v == v' then t else Total v'
      | Partial (layout, v) ->
          let v' = f.f layout v in
          if v == v' then t else Partial (layout, v')
      | Truncated v ->
          let v' = f.f I.Truncated v in
          if v == v' then t else Truncated v'

    let pred t = apply t { f = (fun layout v -> I.pred layout v) }

    let of_seq l =
      Stats.incr_inode_of_seq ();
      Total (I.of_seq l)

    let of_list l = of_seq (List.to_seq l)

    let seq ?offset ?length ?cache t =
      apply t { f = (fun layout v -> I.seq layout ?offset ?length ?cache v) }

    let list ?offset ?length ?cache t =
      List.of_seq (seq ?offset ?length ?cache t)

    let empty = of_list []
    let is_empty t = apply t { f = (fun _ v -> I.is_empty v) }

    let find ?cache t s =
      apply t { f = (fun layout v -> I.find ?cache layout v s) }

    let add t s value =
      Stats.incr_inode_add ();
      let f layout v =
        I.check_write_op_supported v;
        I.add ~copy:true layout v s value
      in
      map t { f }

    let remove t s =
      Stats.incr_inode_remove ();
      let f layout v =
        I.check_write_op_supported v;
        I.remove layout v s
      in
      map t { f }

    let t : t Irmin.Type.t =
      let pre_hash_binv = Irmin.Type.(unstage (pre_hash (Bin.v_t Val_ref.t))) in
      let pre_hash_node = Irmin.Type.(unstage (pre_hash Node.t)) in
      let pre_hash x =
        let stable = apply x { f = (fun _ v -> I.is_stable v) } in
        if not stable then
          let bin =
            apply x { f = (fun layout v -> I.to_bin layout Bin.Ptr_any v) }
          in
          pre_hash_binv bin.v
        else
          let vs = seq x in
          pre_hash_node (Node.of_seq vs)
      in
      let module Ptr_any = struct
        let t =
          Irmin.Type.map (Bin.t Val_ref.t)
            (fun _ -> assert false)
            (fun x ->
              apply x { f = (fun layout v -> I.to_bin layout Bin.Ptr_any v) })

        type nonrec t = t [@@deriving irmin ~equal ~compare ~pp]

        (* TODO(repr): add these to [ppx_repr] meta-deriving *)
        (* TODO(repr): why is there no easy way to get a decoder value to pass to [map ~json]? *)
        let encode_json = Irmin.Type.encode_json t
        let decode_json _ = failwith "TODO"
      end in
      Irmin.Type.map ~pre_hash ~pp:Ptr_any.pp
        ~json:(Ptr_any.encode_json, Ptr_any.decode_json)
        ~equal:Ptr_any.equal ~compare:Ptr_any.compare (Bin.t T.key_t)
        (fun bin -> Truncated (I.of_bin I.Truncated bin))
        (fun x ->
          apply x { f = (fun layout v -> I.to_bin layout Bin.Ptr_key v) })

    let hash t = apply t { f = (fun _ v -> I.hash v) }

    let save ~add ~index ~mem t =
      let f layout v =
        I.check_write_op_supported v;
        I.save layout ~add ~index ~mem v
      in
      apply t { f }

    let of_raw (find' : key -> key Bin.t option) v =
      Stats.incr_inode_of_raw ();
      let rec find h =
        match find' h with None -> None | Some v -> Some (I.of_bin layout v)
      and layout = I.Partial find in
      Partial (layout, I.of_bin layout v)

<<<<<<< HEAD
    let to_raw t =
      apply t { f = (fun layout v -> I.to_bin layout Bin.Ptr_key v) }

    let stable t = apply t { f = (fun _ v -> I.stable v) }
=======
    let to_raw t = apply t { f = (fun layout v -> I.to_bin layout v) }
    let stable t = apply t { f = (fun _ v -> I.is_stable v) }
>>>>>>> 7d68bdfe
    let length t = apply t { f = (fun _ v -> I.length v) }
    let clear t = apply t { f = (fun layout v -> I.clear layout v) }
    let nb_children t = apply t { f = (fun _ v -> I.nb_children v) }
    let index = I.index

    let integrity_check t =
      let f layout v =
        let check_stable () =
          let check () = I.check_stable layout v in
          let n = length t in
          if n > Conf.stable_hash then (not (stable t)) && check ()
          else stable t && check ()
        in
        let contains_empty_map_non_root () =
          let check () = I.contains_empty_map layout v in
          (* we are only looking for empty maps that are not at the root *)
          if I.is_tree v then check () else false
        in
        check_stable () && not (contains_empty_map_non_root ())
      in
      apply t { f }

    module Concrete = I.Concrete

    module Portable = struct
      type nonrec t = t [@@deriving irmin]
      type nonrec hash = hash
      type value = [ `Contents of hash * metadata | `Node of hash ]

      let of_node t = t

      let keyvalue_of_hashvalue = function
        | `Contents (h, m) -> `Contents (Key.unfindable_of_hash h, m)
        | `Node h -> `Node (Key.unfindable_of_hash h)

      let hashvalue_of_keyvalue = function
        | `Contents (k, m) -> `Contents (Key.to_hash k, m)
        | `Node k -> `Node (Key.to_hash k)

      let _of_list bindings =
        bindings
        |> List.map (fun (k, v) -> (k, keyvalue_of_hashvalue v))
        |> of_list

      let of_seq bindings =
        bindings
        |> Seq.map (fun (k, v) -> (k, keyvalue_of_hashvalue v))
        |> of_seq

      let add : t -> step -> value -> t =
       fun t s v -> add t s (keyvalue_of_hashvalue v)

      let list ?offset ?length ?cache t =
        list ?offset ?length ?cache t
        |> List.map (fun (s, v) -> (s, hashvalue_of_keyvalue v))

      let find ?cache t s = find ?cache t s |> Option.map hashvalue_of_keyvalue
      let length = length
      let remove = remove
    end

    let to_concrete t = apply t { f = (fun la v -> I.to_concrete la v) }

    let of_concrete t =
      match I.of_concrete t with Ok t -> Ok (Total t) | Error _ as e -> e

    let merge ~contents ~node : t Irmin.Merge.t =
      let merge = Node.merge ~contents ~node in
      let to_node t = of_seq (Node.seq t) in
      let of_node n = Node.of_seq (seq n) in
      Irmin.Merge.like t merge of_node to_node
  end
end

module Make
    (H : Irmin.Hash.S)
    (Key : Irmin.Key.S with type hash = H.t)
    (Node : Irmin.Node.Generic_key.S
              with type hash = H.t
               and type contents_key = Key.t
               and type node_key = Key.t)
    (Inter : Internal
               with type hash = H.t
                and type key = Key.t
                and type Val.metadata = Node.metadata
                and type Val.step = Node.step)
    (Pack : Indexable.S
              with type key = Key.t
               and type hash = H.t
               and type value = Inter.Raw.t) =
struct
  module Hash = H
  module Val = Inter.Val
  module Key = Key

  type 'a t = 'a Pack.t
  type key = Key.t [@@deriving irmin ~equal]
  type hash = Hash.t
  type value = Inter.Val.t

  let mem t k = Pack.mem t k
  let index t k = Pack.index t k

  let find t k =
    Pack.find t k >|= function
    | None -> None
    | Some v ->
        let find = Pack.unsafe_find ~check_integrity:true t in
        let v = Val.of_raw find v in
        Some v

  let save t v =
    let add k v =
      Pack.unsafe_append ~ensure_unique_indexed:true ~overcommit:false t k v
    in
    Val.save ~add ~index:(Pack.index_direct t) ~mem:(Pack.unsafe_mem t) v

  let hash v = Val.hash v
  let add t v = Lwt.return (save t v)
  let equal_hash = Irmin.Type.(unstage (equal H.t))

  let check_hash expected got =
    if equal_hash expected got then ()
    else
      Fmt.invalid_arg "corrupted value: got %a, expecting %a" Inter.pp_hash
        expected Inter.pp_hash got

  let unsafe_add t k v =
    check_hash k (hash v);
    Lwt.return (save t v)

  let batch = Pack.batch
  let close = Pack.close
  let clear = Pack.clear
  let decode_bin_length = Inter.Raw.decode_bin_length

  let integrity_check_inodes t k =
    find t k >|= function
    | None ->
        (* we are traversing the node graph, should find all values *)
        assert false
    | Some v ->
        if Inter.Val.integrity_check v then Ok ()
        else
          let msg =
            Fmt.str "Problematic inode %a" (Irmin.Type.pp Inter.Val.t) v
          in
          Error msg
end

module Make_persistent
    (H : Irmin.Hash.S)
    (Node : Irmin.Node.Generic_key.S
              with type hash = H.t
               and type contents_key = H.t Pack_key.t
               and type node_key = H.t Pack_key.t)
    (Inter : Internal
               with type hash = H.t
                and type key = H.t Pack_key.t
                and type Val.metadata = Node.metadata
                and type Val.step = Node.step)
    (CA : Pack_store.Maker
            with type hash = H.t
             and type key = H.t Pack_key.t
             and type index := Pack_index.Make(H).t) =
struct
  module Persistent_pack = CA.Make (Inter.Raw)
  module Pack = Persistent_pack
  module XKey = Pack_key.Make (H)
  include Make (H) (XKey) (Node) (Inter) (Pack)

  let v = Pack.v
  let sync = Pack.sync
  let integrity_check = Pack.integrity_check
  let clear_caches = Pack.clear_caches
end<|MERGE_RESOLUTION|>--- conflicted
+++ resolved
@@ -171,11 +171,7 @@
           type t = Val_ref.t v [@@deriving irmin]
         end)
 
-<<<<<<< HEAD
-    type 'vref t = { hash : H.t Lazy.t; stable : bool; v : 'vref v }
-=======
-    type t = { hash : H.t Lazy.t; root : bool; v : v }
->>>>>>> 7d68bdfe
+    type 'vref t = { hash : H.t Lazy.t; root : bool; v : 'vref v }
 
     let t : type vref. vref Irmin.Type.t -> vref t Irmin.Type.t =
      fun vref_t ->
@@ -565,9 +561,8 @@
 
     and 'ptr v = Values of value StepMap.t | Tree of 'ptr tree
 
-<<<<<<< HEAD
     and 'ptr t = {
-      stable : bool;
+      root : bool;
       v : 'ptr v;
       v_ref : Val_ref.t;
           (** Represents what is known about [v]'s presence in a corresponding
@@ -577,9 +572,6 @@
               TODO: consider reflecting the internal state of [Val_ref.t] as a
               type parameter of [t]. *)
     }
-=======
-    and 'ptr t = { hash : hash Lazy.t; root : bool; v : 'ptr v }
->>>>>>> 7d68bdfe
 
     module Ptr = struct
       let val_ref : type ptr. ptr layout -> ptr -> Val_ref.t = function
@@ -844,18 +836,12 @@
           let entries = List.rev entries in
           Bin.Tree { depth = t.depth; length = t.length; entries }
 
-<<<<<<< HEAD
+    let is_root t = t.root
+    let is_stable t = should_be_stable ~length:(length t) ~root:(is_root t)
+
     let to_bin layout mode t =
       let v = to_bin_v layout mode t.v in
-      Bin.v ~stable:t.stable ~hash:(lazy (Val_ref.to_hash t.v_ref)) v
-=======
-    let is_root t = t.root
-    let is_stable t = should_be_stable ~length:(length t) ~root:(is_root t)
-
-    let to_bin layout t =
-      let v = to_bin_v layout t.v in
-      Bin.v ~root:(is_root t) ~hash:t.hash v
->>>>>>> 7d68bdfe
+      Bin.v ~root:(is_root t) ~hash:(lazy (Val_ref.to_hash t.v_ref)) v
 
     module Concrete = struct
       type kinded_key =
@@ -998,13 +984,9 @@
                 let hash = hash v in
                 if not (equal_hash hash pointer) then
                   raise (Invalid_hash (hash, pointer, t));
-<<<<<<< HEAD
                 let t =
-                  { v_ref = Val_ref.of_hash (lazy pointer); stable = false; v }
+                  { v_ref = Val_ref.of_hash (lazy pointer); root = false; v }
                 in
-=======
-                let t = { hash = lazy pointer; root = false; v } in
->>>>>>> 7d68bdfe
                 entries.(index) <- Some (Ptr.of_target Total t))
               tr.pointers;
             let length = Concrete.length t in
@@ -1021,11 +1003,7 @@
           Node.hash node
         else hash v
       in
-<<<<<<< HEAD
-      { v_ref = Val_ref.of_hash (lazy hash); stable; v }
-=======
-      { hash = lazy hash; root = true; v }
->>>>>>> 7d68bdfe
+      { v_ref = Val_ref.of_hash (lazy hash); root = true; v }
 
     let of_concrete t =
       try Ok (of_concrete_exn t) with
@@ -1049,25 +1027,13 @@
       (* If [t] is the empty inode (i.e. [n = 0]) then is is already stable *)
       if n > Conf.stable_hash then { t with root = true }
       else
-<<<<<<< HEAD
-        let n = length t in
-        if n > Conf.stable_hash then t
-        else
-          let v_ref =
-            Val_ref.of_hash
-              (lazy
-                (let vs = seq layout t in
-                 Node.hash (Node.of_seq vs)))
-          in
-          { v_ref; stable = true; v = t.v }
-=======
-        let hash =
-          lazy
-            (let vs = seq layout t in
-             Node.hash (Node.of_seq vs))
+        let v_ref =
+          Val_ref.of_hash
+            (lazy
+              (let vs = seq layout t in
+               Node.hash (Node.of_seq vs)))
         in
-        { hash; v = t.v; root = true }
->>>>>>> 7d68bdfe
+        { v_ref; v = t.v; root = true }
 
     let hash_key = short_hash_step
     let index ~depth k = abs (hash_key ~seed:depth k) mod Conf.entries
@@ -1090,54 +1056,35 @@
               t.entries;
             Tree { depth = t.Bin.depth; length = t.length; entries }
       in
-<<<<<<< HEAD
       {
         v_ref =
           Val_ref.of_hash t.Bin.hash
           (* TODO: doesn't this mean [Bin] should be keeping [key]s instead? *);
-        stable = t.Bin.stable;
+        root = t.Bin.root;
         v;
       }
 
     let empty : 'a. 'a layout -> 'a t =
      fun _ ->
       let v_ref = Val_ref.of_hash (lazy (Node.hash Node.empty)) in
-      { stable = true; v_ref; v = Values StepMap.empty }
-=======
-      { hash = t.Bin.hash; v; root = t.root }
-
-    let empty : 'a. 'a layout -> 'a t =
-     fun _ ->
-      let hash = lazy (Node.hash Node.empty) in
-      { hash; root = false; v = Values StepMap.empty }
->>>>>>> 7d68bdfe
+      { root = false; v_ref; v = Values StepMap.empty }
 
     let values layout vs =
       let length = StepMap.cardinal vs in
       if length = 0 then empty layout
       else
         let v = Values vs in
-<<<<<<< HEAD
         let v_ref =
           Val_ref.of_hash (lazy (Bin.V.hash (to_bin_v layout Bin.Ptr_any v)))
         in
-        { v_ref; stable = false; v }
+        { v_ref; root = false; v }
 
     let tree layout is =
       let v = Tree is in
       let v_ref =
         Val_ref.of_hash (lazy (Bin.V.hash (to_bin_v layout Bin.Ptr_any v)))
       in
-      { v_ref; stable = false; v }
-=======
-        let hash = lazy (Bin.V.hash (to_bin_v layout v)) in
-        { hash; root = false; v }
-
-    let tree layout is =
-      let v = Tree is in
-      let hash = lazy (Bin.V.hash (to_bin_v layout v)) in
-      { hash; root = false; v }
->>>>>>> 7d68bdfe
+      { v_ref; root = false; v }
 
     let is_empty t =
       match t.v with Values vs -> StepMap.is_empty vs | Tree _ -> false
@@ -1462,18 +1409,13 @@
 
     exception Exit of [ `Msg of string ]
 
-<<<<<<< HEAD
     let decode_bin :
         dict:(int -> string option) ->
         key_of_offset:(int63 -> key) ->
         t Irmin.Type.decode_bin =
      fun ~dict ~key_of_offset t pos_ref ->
+      Stats.incr_inode_decode_bin ();
       let i = decode_compress t pos_ref in
-=======
-    let decode_bin ~dict ~hash t off =
-      Stats.incr_inode_decode_bin ();
-      let i = decode_compress t off in
->>>>>>> 7d68bdfe
       let step : Compress.name -> T.step = function
         | Direct n -> n
         | Indirect s -> (
@@ -1510,10 +1452,7 @@
             let hash = key h in
             (name, `Node hash)
       in
-<<<<<<< HEAD
-      let t : Compress.v -> T.key Bin.v = function
-=======
-      let t : Compress.tagged_v -> Bin.v =
+      let t : Compress.tagged_v -> T.key Bin.v =
        fun tv ->
         let v =
           match tv with
@@ -1523,7 +1462,6 @@
           | V1_nonroot { v; _ } -> v
         in
         match v with
->>>>>>> 7d68bdfe
         | Values vs -> Values (List.rev_map value (List.rev vs))
         | Tree { depth; length; entries } ->
             let entries = List.map ptr entries in
@@ -1661,15 +1599,10 @@
       and layout = I.Partial find in
       Partial (layout, I.of_bin layout v)
 
-<<<<<<< HEAD
     let to_raw t =
       apply t { f = (fun layout v -> I.to_bin layout Bin.Ptr_key v) }
 
-    let stable t = apply t { f = (fun _ v -> I.stable v) }
-=======
-    let to_raw t = apply t { f = (fun layout v -> I.to_bin layout v) }
     let stable t = apply t { f = (fun _ v -> I.is_stable v) }
->>>>>>> 7d68bdfe
     let length t = apply t { f = (fun _ v -> I.length v) }
     let clear t = apply t { f = (fun layout v -> I.clear layout v) }
     let nb_children t = apply t { f = (fun _ v -> I.nb_children v) }
