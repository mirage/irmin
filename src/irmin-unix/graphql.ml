<<<<<<< HEAD
open Lwt.Infix

module Server = struct
  module Server = struct
    include Cohttp_lwt_unix.Server

    type server = (Cohttp_lwt_unix.Net.ctx option * Conduit_lwt_unix.server)

    let run (ctx, mode) callback =
      let ctx = match ctx with
        | Some ctx -> ctx
        | None -> Cohttp_lwt_unix.Net.default_ctx
      in
      let server = Cohttp_lwt_unix.Server.make ~callback () in
      Cohttp_lwt_unix.Server.create ~ctx ~mode server
  end

  module Make(S: Irmin.S)(Remote: sig
      val remote: Resolver.Store.remote_fn option
    end) = struct
    include Irmin_graphql.Server.Make(Server)(struct
        let info = Info.v
        let remote = Remote.remote
      end)(S)
  end

  type server = Server.server

  let init ?ctx mode = (ctx, mode)
end

module Client = struct
  type client = {
    ctx : Cohttp_lwt_unix.Client.ctx option;
    addr : Uri.t;
    headers : Cohttp.Header.t option
  }

  module Client = struct
    type t = client

    let post t s =
      let body = Cohttp_lwt.Body.of_string s in
      Cohttp_lwt_unix.Client.post ?ctx:t.ctx ~body ?headers:t.headers t.addr
      >>= fun (_, body) -> Cohttp_lwt.Body.to_string body
  end

  let init ?ctx ?headers addr = {ctx; addr; headers}

  module Make(Store: Irmin.S) = Irmin_graphql.Client.Make (Client)(Store)
=======
module Remote = struct
  module None = struct
    let remote = None
  end
end

module Make(S: Irmin.S)(Remote: sig
  val remote: Resolver.Store.remote_fn option
end) = struct
  include Irmin_graphql.Make(Cohttp_lwt_unix.Server)(struct
    let info = Info.v
    let remote = Remote.remote
  end)(S)
>>>>>>> a051ef40
end<|MERGE_RESOLUTION|>--- conflicted
+++ resolved
@@ -1,67 +1,18 @@
-<<<<<<< HEAD
-open Lwt.Infix
-
 module Server = struct
-  module Server = struct
-    include Cohttp_lwt_unix.Server
-
-    type server = (Cohttp_lwt_unix.Net.ctx option * Conduit_lwt_unix.server)
-
-    let run (ctx, mode) callback =
-      let ctx = match ctx with
-        | Some ctx -> ctx
-        | None -> Cohttp_lwt_unix.Net.default_ctx
-      in
-      let server = Cohttp_lwt_unix.Server.make ~callback () in
-      Cohttp_lwt_unix.Server.create ~ctx ~mode server
+  module Remote = struct
+    module None = struct
+      let remote = None
+    end
   end
 
   module Make(S: Irmin.S)(Remote: sig
       val remote: Resolver.Store.remote_fn option
-    end) = struct
-    include Irmin_graphql.Server.Make(Server)(struct
-        let info = Info.v
-        let remote = Remote.remote
-      end)(S)
-  end
-
-  type server = Server.server
-
-  let init ?ctx mode = (ctx, mode)
+    end) = Irmin_graphql.Server.Make(Cohttp_lwt_unix.Server)(struct
+      let info = Info.v
+      let remote = Remote.remote
+    end)(S)
 end
 
 module Client = struct
-  type client = {
-    ctx : Cohttp_lwt_unix.Client.ctx option;
-    addr : Uri.t;
-    headers : Cohttp.Header.t option
-  }
-
-  module Client = struct
-    type t = client
-
-    let post t s =
-      let body = Cohttp_lwt.Body.of_string s in
-      Cohttp_lwt_unix.Client.post ?ctx:t.ctx ~body ?headers:t.headers t.addr
-      >>= fun (_, body) -> Cohttp_lwt.Body.to_string body
-  end
-
-  let init ?ctx ?headers addr = {ctx; addr; headers}
-
-  module Make(Store: Irmin.S) = Irmin_graphql.Client.Make (Client)(Store)
-=======
-module Remote = struct
-  module None = struct
-    let remote = None
-  end
-end
-
-module Make(S: Irmin.S)(Remote: sig
-  val remote: Resolver.Store.remote_fn option
-end) = struct
-  include Irmin_graphql.Make(Cohttp_lwt_unix.Server)(struct
-    let info = Info.v
-    let remote = Remote.remote
-  end)(S)
->>>>>>> a051ef40
+  module Make(Store: Irmin.S) = Irmin_graphql.Client.Make(Cohttp_lwt_unix.Client)(Store)
 end