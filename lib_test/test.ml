--- conflicted
+++ resolved
@@ -15,26 +15,15 @@
  *)
 
 let () =
-<<<<<<< HEAD
-  let suite k = [
-    `Quick, Test_krypto.suite k;
-    `Quick, Test_memory.suite k;
-    `Quick, Test_fs.suite k;
-    `Quick, Test_git.suite k;
-    `Slow , Test_http.suite k (Test_memory.suite k);
-    `Slow , Test_http.suite k (Test_fs.suite k);
-    `Slow , Test_http.suite k (Test_git.suite k);
-  ] in
-=======
   let suite k =
     let depends = if k = `String then `Quick else `Slow in
     [
+    `Quick, Test_krypto.suite k;
       `Quick , Test_memory.suite k;
       `Quick , Test_fs.suite k;
       `Quick , Test_git.suite k;
-      depends, Test_http.suite (Test_memory.suite k);
-      `Slow  , Test_http.suite (Test_fs.suite k);
-      `Slow  , Test_http.suite (Test_git.suite k);
+      depends, Test_http.suite k (Test_memory.suite k);
+      `Slow  , Test_http.suite k (Test_fs.suite k);
+      `Slow  , Test_http.suite k (Test_git.suite k);
     ] in
->>>>>>> 432ff136
   Test_store.run "irmin" (suite `String @ suite `Json)